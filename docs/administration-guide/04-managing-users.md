## Managing User Accounts

<<<<<<< HEAD
To start managing users, first go to the **Admin Panel** by clicking on the dropdown menu in the top right of Metabase and selecting Admin Panel.
=======
To start managing users, first go to the **Metabase Admin** section by clicking on the dropdown menu in the top right of Metabase and selecting Admin.
>>>>>>> 4be5abbb

![Profile dropdown](images/ProfileDropdown.png)

Select **People** from the menu bar at the top of the screen to see a list of all the user accounts in your organization.

![Admin menu](images/AdminBar.png)

### Adding a new user
To add a new user account, click **Add person** in the upper right corner. You’ll be prompted to enter their name and email address.

If you’ve already [configured Metabase to use email](02-setting-up-email.md), Metabase will send the new user an invite email. Otherwise, it’ll give you a temporary password that you’ll have to send to the person you’re inviting by hand.

### Deactivating a user
To deactivate a user's account, click on the three dots icon on the right of a user’s row and select **Deactivate** from the dropdown. Deactivating an account will mark it as inactive and prevent the user from logging in - but it *won’t* delete that user's saved questions or dashboards.

![Remove a user](images/RemoveUser.png)

To reactivate a deactivated user, click on the Deactivated tab at the top of the list of your users to see the list of inactive users. Click on the icon on the far right to reactivate that user, allowing them to log in to Metabase again.

### Editing a user
You can edit a user’s name and email address by clicking the three dots icon and choosing **Edit Details**. Note: be careful when changing a user’s email address, because *this will change the address they’ll use to log in to Metabase*.

### Resetting a user’s password
A user can always reset their password using the forgot password link on the login screen, but if you want to do this for them, just click the three dots icon and choose Reset Password. If you haven’t configured your email settings yet, you’ll be given a temporary password that you’ll have to share with that user. Otherwise, they’ll receive a password reset email.

### Changing a user’s role
Right now, the only special role a user can have is Admin. The only difference is that Admins can access the Admin Panel and make changes there, and can set [permissions on collections](06-collections.md).

To make a user an admin, click on the Groups dropdown and click the check mark next to the Administrators group.

### Adding users to Groups
Adding users to groups allow you to assign [data access](05-setting-permissions.md) and [collection permissions](06-collections.md) to them. The next two articles in this guide will teach you how to set those permissions, but to add users to one or more groups, just click the Groups dropdown and click the checkboxes next to the group(s) you want to add the user to.

Check out this article for more on [creating and managing user groups](05-setting-permissions.md).

---

## Next: Single Sign-On
Learn how to [configure Single Sign-On](10-single-sign-on.md) to let users sign in or sign up with just a click.<|MERGE_RESOLUTION|>--- conflicted
+++ resolved
@@ -1,10 +1,6 @@
 ## Managing User Accounts
 
-<<<<<<< HEAD
-To start managing users, first go to the **Admin Panel** by clicking on the dropdown menu in the top right of Metabase and selecting Admin Panel.
-=======
 To start managing users, first go to the **Metabase Admin** section by clicking on the dropdown menu in the top right of Metabase and selecting Admin.
->>>>>>> 4be5abbb
 
 ![Profile dropdown](images/ProfileDropdown.png)
 
