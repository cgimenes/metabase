--- conflicted
+++ resolved
@@ -1,13 +1,8 @@
 (ns metabase.feature-extraction.core
   "Feature extraction for various models."
   (:require [clojure
-<<<<<<< HEAD
              [walk :refer [postwalk]]
              [string :as s]]
-=======
-             [set :refer [rename-keys]]
-             [walk :refer [postwalk]]]
->>>>>>> 68201e77
             [kixi.stats.math :as math]
             [medley.core :as m]
             [metabase.db.metadata-queries :as metadata]
@@ -27,13 +22,9 @@
             [metabase.query-processor :as qp]
             [metabase.util :as u]
             [redux.core :as redux]
-<<<<<<< HEAD
             [toucan
              [db :as db]
              [hydrate :refer [hydrate]]]))
-=======
-            [toucan.db :as db]))
->>>>>>> 68201e77
 
 (defmulti
   ^{:doc "Given a model, return a list of models it can be compared to."
