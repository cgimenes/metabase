machine:
  timezone:
    America/Los_Angeles
  java:
    version:
      oraclejdk8
  python:
    version: 2.7.3
dependencies:
  pre:
    - pip install awscli==1.7.3
test:
  override:
    # 0) runs unit tests w/ H2 local DB. Runs against both Mongo + H2 test datasets
    # 1) runs unit tests w/ Postgres local DB. Only runs against H2 test dataset so we can be sure tests work in either scenario
    # 2) runs Eastwood linter
    # 3) Bikeshed linter
    # 4) runs JS linter + JS test
<<<<<<< HEAD
    # 5) runs ./build-uberjar
    - case $CIRCLE_NODE_INDEX in 0) MB_TEST_DATASETS=h2,mongo,postgres lein test ;; 1) MB_DB_TYPE=postgres MB_DB_DBNAME=circle_test MB_DB_PORT=5432 MB_DB_USER=ubuntu MB_DB_HOST=localhost lein test ;; 2) lein eastwood ;; 3) lein bikeshed --max-line-length 240 ;; 4) npm run lint && npm run build && npm run test ;; 5) CI_DISABLE_WEBPACK_MINIFICATION=1 ./build-uberjar ;; esac:
        parallel: true
=======
    # 5) runs lein uberjar
    - case $CIRCLE_NODE_INDEX in 0) MB_TEST_DATASETS=h2,mongo,postgres lein test ;; 1) MB_DB_TYPE=postgres MB_DB_DBNAME=circle_test MB_DB_PORT=5432 MB_DB_USER=ubuntu MB_DB_HOST=localhost lein test ;; 2) lein eastwood ;; 3) lein bikeshed --max-line-length 240 ;; 4) npm run lint && npm run build && npm run test ;; 5) CI_DISABLE_WEBPACK_MINIFICATION=1 lein uberjar ;; esac:
        parallel: true
deployment:
  master:
    branch: master
    commands:
      - ./deploy/deploy_aws.sh $STACK_ID $APP_ID
>>>>>>> 79b7dacd
<|MERGE_RESOLUTION|>--- conflicted
+++ resolved
@@ -16,17 +16,11 @@
     # 2) runs Eastwood linter
     # 3) Bikeshed linter
     # 4) runs JS linter + JS test
-<<<<<<< HEAD
     # 5) runs ./build-uberjar
     - case $CIRCLE_NODE_INDEX in 0) MB_TEST_DATASETS=h2,mongo,postgres lein test ;; 1) MB_DB_TYPE=postgres MB_DB_DBNAME=circle_test MB_DB_PORT=5432 MB_DB_USER=ubuntu MB_DB_HOST=localhost lein test ;; 2) lein eastwood ;; 3) lein bikeshed --max-line-length 240 ;; 4) npm run lint && npm run build && npm run test ;; 5) CI_DISABLE_WEBPACK_MINIFICATION=1 ./build-uberjar ;; esac:
-        parallel: true
-=======
-    # 5) runs lein uberjar
-    - case $CIRCLE_NODE_INDEX in 0) MB_TEST_DATASETS=h2,mongo,postgres lein test ;; 1) MB_DB_TYPE=postgres MB_DB_DBNAME=circle_test MB_DB_PORT=5432 MB_DB_USER=ubuntu MB_DB_HOST=localhost lein test ;; 2) lein eastwood ;; 3) lein bikeshed --max-line-length 240 ;; 4) npm run lint && npm run build && npm run test ;; 5) CI_DISABLE_WEBPACK_MINIFICATION=1 lein uberjar ;; esac:
         parallel: true
 deployment:
   master:
     branch: master
     commands:
-      - ./deploy/deploy_aws.sh $STACK_ID $APP_ID
->>>>>>> 79b7dacd
+      - ./deploy/deploy_aws.sh $STACK_ID $APP_ID