{
  "name": "metabase",
  "private": true,
  "version": "0.0.0",
  "description": "Metabase Analytics Report Server",
  "repository": "https://github.com/metabase/metabase",
  "license": "private",
  "engines": {
    "node": "4.4.7",
    "npm": "2.15.9"
  },
  "dependencies": {
    "ace-builds": "^1.2.2",
    "babel-polyfill": "^6.6.1",
    "chevrotain": "0.21.0",
    "classnames": "^2.1.3",
    "color": "^1.0.3",
    "crossfilter": "^1.3.12",
    "cxs": "^3.0.4",
    "d3": "^3.5.17",
    "dc": "^2.0.0",
    "diff": "^3.2.0",
    "history": "3",
    "humanize-plus": "^1.8.1",
    "icepick": "^1.1.0",
    "iframe-resizer": "^3.5.11",
    "inflection": "^1.7.1",
    "isomorphic-fetch": "^2.2.1",
    "js-cookie": "^2.1.2",
    "jsrsasign": "^7.1.0",
    "leaflet": "^1.0.1",
    "leaflet-draw": "^0.4.9",
    "moment": "2.14.1",
    "node-libs-browser": "^2.0.0",
    "normalizr": "^3.0.2",
    "number-to-locale-string": "^1.0.1",
    "password-generator": "^2.0.1",
    "prop-types": "^15.5.7",
    "react": "^15.5.4",
    "react-addons-css-transition-group": "^15.5.2",
    "react-addons-perf": "^15.2.1",
    "react-addons-shallow-compare": "^15.2.1",
    "react-ansi-style": "^1.0.0",
    "react-collapse": "^2.3.3",
    "react-copy-to-clipboard": "^4.2.3",
    "react-dom": "^15.5.4",
    "react-draggable": "^2.2.3",
    "react-element-to-jsx-string": "^6.3.0",
    "react-height": "^2.1.1",
    "react-motion": "^0.4.5",
    "react-redux": "^5.0.4",
    "react-resizable": "^1.0.1",
    "react-retina-image": "^2.0.4",
    "react-router": "3",
    "react-router-redux": "^4.0.8",
    "react-sortable": "^1.2.0",
    "react-textarea-autosize": "^4.0.5",
    "react-virtualized": "^9.7.2",
    "recompose": "^0.23.1",
    "redux": "^3.5.2",
    "redux-actions": "^2.0.1",
    "redux-auth-wrapper": "^1.0.0",
    "redux-form": "5",
    "redux-logger": "^3.0.1",
    "redux-promise": "^0.5.0",
    "redux-router": "^2.1.2",
    "redux-thunk": "^2.0.1",
    "reselect": "^3.0.0",
    "resize-observer-polyfill": "^1.3.2",
    "screenfull": "^3.0.0",
    "simple-statistics": "^3.0.0",
    "stack-source-map": "^1.0.4",
    "tether": "^1.2.0",
    "underscore": "^1.8.3",
    "z-index": "0.0.1"
  },
  "devDependencies": {
    "@slack/client": "^3.5.4",
    "babel-cli": "^6.11.4",
    "babel-core": "^6.20.0",
    "babel-eslint": "^7.1.1",
    "babel-loader": "^6.2.4",
    "babel-plugin-add-react-displayname": "^0.0.4",
    "babel-plugin-transform-builtin-extend": "^1.1.2",
    "babel-plugin-transform-decorators-legacy": "^1.3.4",
    "babel-plugin-transform-flow-strip-types": "^6.8.0",
    "babel-preset-es2015": "^6.6.0",
    "babel-preset-react": "^6.5.0",
    "babel-preset-stage-0": "^6.5.0",
    "babel-register": "^6.11.6",
    "banner-webpack-plugin": "^0.2.3",
    "concurrently": "^3.1.0",
    "css-loader": "^0.28.0",
    "documentation": "^4.0.0-rc.1",
    "enzyme": "^2.7.0",
    "eslint": "^3.5.0",
    "eslint-import-resolver-webpack": "^0.8.0",
    "eslint-loader": "^1.6.0",
    "eslint-plugin-flowtype": "^2.22.0",
    "eslint-plugin-import": "^2.2.0",
    "eslint-plugin-jasmine": "^2.2.0",
    "eslint-plugin-react": "^6.3.0",
    "exports-loader": "^0.6.3",
    "extract-text-webpack-plugin": "^1.0.1",
    "file-loader": "^0.11.1",
    "flow-bin": "^0.37.4",
    "fs-promise": "^2.0.2",
    "glob": "^7.1.1",
    "html-webpack-harddisk-plugin": "^0.1.0",
    "html-webpack-plugin": "^2.14.0",
    "image-diff": "^1.6.3",
    "imports-loader": "^0.7.0",
    "jasmine": "^2.4.1",
    "jasmine-core": "^2.4.1",
    "jasmine-promises": "^0.4.1",
    "jasmine-reporters": "^2.2.0",
    "jasmine-spec-reporter": "^3.0.0",
    "jest": "^19.0.2",
    "json-loader": "^0.5.4",
    "jsonwebtoken": "^7.2.1",
    "karma": "^1.3.0",
    "karma-chrome-launcher": "^2.0.0",
    "karma-jasmine": "^1.1.0",
    "karma-junit-reporter": "^1.1.0",
    "karma-nyan-reporter": "^0.2.2",
    "karma-webpack": "^1.7.0",
    "lint-staged": "^3.3.1",
    "postcss-cssnext": "^2.4.0",
    "postcss-import": "^9.0.0",
    "postcss-loader": "^1.2.1",
    "postcss-url": "^6.0.4",
    "prettier": "^0.22.0",
    "promise-loader": "^1.0.0",
    "react-hot-loader": "^1.3.0",
    "react-test-renderer": "^15.5.4",
    "sauce-connect-launcher": "^1.1.1",
    "selenium-webdriver": "^2.53.3",
    "sinon": "^2.3.1",
    "style-loader": "^0.16.1",
    "unused-files-webpack-plugin": "^3.0.0",
    "webchauffeur": "^1.2.0",
    "webpack": "^1.14.0",
    "webpack-dev-server": "^1.16.2",
    "webpack-hot-middleware": "^2.14.0",
    "webpack-postcss-tools": "^1.1.2"
  },
  "scripts": {
    "dev": "yarn && concurrently --kill-others -p name -n 'backend,frontend' -c 'blue,green' 'lein ring server' 'yarn run build-hot'",
    "lint": "yarn run lint-eslint && yarn run lint-prettier",
    "lint-eslint": "eslint --ext .js --ext .jsx --max-warnings 0 frontend/src frontend/test",
    "lint-prettier": "prettier --tab-width 4 -l 'frontend/src/metabase/{qb,new_question}/**/*.js*' 'frontend/src/metabase-lib/**/*.js' || (echo '\nThese files are not formatted correctly. Did you forget to run \"yarn run prettier\"?' && false)",
    "flow": "flow check",
    "test": "yarn run test-jest && yarn run test-integrated && yarn run test-karma",
    "test-karma": "karma start frontend/test/karma.conf.js --single-run",
    "test-karma-watch": "karma start frontend/test/karma.conf.js --auto-watch --reporters nyan",
<<<<<<< HEAD
    "test-jest": "jest --config jest.unit.conf.json",
    "test-jest-watch": "jest --config jest.unit.conf.json --watch",
=======
    "test-jest": "jest --maxWorkers=10 --config jest.unit.conf.json",
    "test-jest-watch": "jest --maxWorkers=10 --config jest.unit.conf.json --watch",
>>>>>>> da136a5e
    "test-integrated": "babel-node ./frontend/test/run-integrated-tests.js",
    "test-integrated-watch": "babel-node ./frontend/test/run-integrated-tests.js --watch",
    "test-e2e": "JASMINE_CONFIG_PATH=./frontend/test/e2e/support/jasmine.json jasmine",
    "test-e2e-dev": "./frontend/test/e2e-with-persistent-browser.js",
    "test-e2e-sauce": "USE_SAUCE=true yarn run test-e2e",
    "build": "webpack --bail",
    "build-watch": "webpack --watch",
    "build-hot": "NODE_ENV=hot webpack-dev-server --progress",
    "start": "yarn run build && lein ring server",
    "precommit": "lint-staged",
    "preinstall": "echo $npm_execpath | grep -q yarn || echo '\\033[0;33mSorry, npm is not supported. Please use Yarn (https://yarnpkg.com/).\\033[0m'",
    "prettier": "prettier --tab-width 4 --write 'frontend/src/metabase/{qb,new_question}/**/*.js*' 'frontend/src/metabase-lib/**/*.js'",
    "docs": "documentation build -f html -o frontend/docs frontend/src/metabase-lib/lib/**"
  },
  "lint-staged": {
    "frontend/src/metabase/{qb,new_question}/**/*.js*": [
      "prettier --tab-width 4 --write",
      "git add"
    ],
    "frontend/src/metabase-lib/**/*.js*": [
      "prettier --tab-width 4 --write",
      "git add"
    ]
  }
}<|MERGE_RESOLUTION|>--- conflicted
+++ resolved
@@ -150,16 +150,11 @@
     "lint-eslint": "eslint --ext .js --ext .jsx --max-warnings 0 frontend/src frontend/test",
     "lint-prettier": "prettier --tab-width 4 -l 'frontend/src/metabase/{qb,new_question}/**/*.js*' 'frontend/src/metabase-lib/**/*.js' || (echo '\nThese files are not formatted correctly. Did you forget to run \"yarn run prettier\"?' && false)",
     "flow": "flow check",
-    "test": "yarn run test-jest && yarn run test-integrated && yarn run test-karma",
+    "test": "yarn run test-jest && yarn run test-karma",
     "test-karma": "karma start frontend/test/karma.conf.js --single-run",
     "test-karma-watch": "karma start frontend/test/karma.conf.js --auto-watch --reporters nyan",
-<<<<<<< HEAD
-    "test-jest": "jest --config jest.unit.conf.json",
-    "test-jest-watch": "jest --config jest.unit.conf.json --watch",
-=======
     "test-jest": "jest --maxWorkers=10 --config jest.unit.conf.json",
     "test-jest-watch": "jest --maxWorkers=10 --config jest.unit.conf.json --watch",
->>>>>>> da136a5e
     "test-integrated": "babel-node ./frontend/test/run-integrated-tests.js",
     "test-integrated-watch": "babel-node ./frontend/test/run-integrated-tests.js --watch",
     "test-e2e": "JASMINE_CONFIG_PATH=./frontend/test/e2e/support/jasmine.json jasmine",
