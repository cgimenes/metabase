;; -*- comment-column: 70; -*-
;; full set of options are here .. https://github.com/technomancy/leiningen/blob/master/sample.project.clj

(defproject metabase "metabase-SNAPSHOT"
  :description "Metabase Community Edition"
  :url "http://metabase.com/"
  :min-lein-version "2.5.0"
  :aliases {"bikeshed" ["bikeshed" "--max-line-length" "205"]
            "check-reflection-warnings" ["with-profile" "+reflection-warnings" "check"]
            "test" ["with-profile" "+expectations" "expectations"]
            "generate-sample-dataset" ["with-profile" "+generate-sample-dataset" "run"]
            "profile" ["with-profile" "+profile" "run" "profile"]
            "h2" ["with-profile" "+h2-shell" "run" "-url" "jdbc:h2:./metabase.db" "-user" "" "-password" "" "-driver" "org.h2.Driver"]
            "validate-automagic-dashboards" ["with-profile" "+validate-automagic-dashboards" "run"]}
  :dependencies [[org.clojure/clojure "1.8.0"]
                 [org.clojure/core.async "0.3.442"]
                 [org.clojure/core.match "0.3.0-alpha4"]              ; optimized pattern matching library for Clojure
                 [org.clojure/core.memoize "0.5.9"]                   ; needed by core.match; has useful FIFO, LRU, etc. caching mechanisms
                 [org.clojure/data.csv "0.1.3"]                       ; CSV parsing / generation
                 [org.clojure/java.classpath "0.2.3"]                 ; examine the Java classpath from Clojure programs
                 [org.clojure/java.jdbc "0.7.5"]                      ; basic JDBC access from Clojure
                 [org.clojure/math.combinatorics "0.1.4"]             ; combinatorics functions
                 [org.clojure/math.numeric-tower "0.0.4"]             ; math functions like `ceil`
                 [org.clojure/tools.logging "0.3.1"]                  ; logging framework
                 [org.clojure/tools.namespace "0.2.10"]
                 [amalloy/ring-buffer "1.2.1"
                  :exclusions [org.clojure/clojure
                               org.clojure/clojurescript]]            ; fixed length queue implementation, used in log buffering
                 [amalloy/ring-gzip-middleware "0.1.3"]               ; Ring middleware to GZIP responses if client can handle it
                 [aleph "0.4.5-alpha2"]                               ; Async HTTP library; WebSockets
                 [bigml/histogram "4.1.3"]                            ; Streaming one-pass Histogram data structure
                 [buddy/buddy-core "1.2.0"]                           ; various cryptograhpic functions
                 [buddy/buddy-sign "1.5.0"]                           ; JSON Web Tokens; High-Level message signing library
                 [cheshire "5.7.0"]                                   ; fast JSON encoding (used by Ring JSON middleware)
                 [clj-http "3.4.1"                                    ; HTTP client
                  :exclusions [commons-codec
                               commons-io
                               slingshot]]
                 [clj-time "0.13.0"]                                  ; library for dealing with date/time
                 [clojurewerkz/quartzite "2.0.0"]                     ; scheduling library
                 [colorize "0.1.1" :exclusions [org.clojure/clojure]] ; string output with ANSI color codes (for logging)
                 [com.amazon.redshift/redshift-jdbc41-no-awssdk       ; Redshift JDBC driver without embedded Amazon SDK
                  "1.2.8.1005"]
                 [com.cemerick/friend "0.2.3"                         ; auth library
                  :exclusions [commons-codec
                               org.apache.httpcomponents/httpclient
                               net.sourceforge.nekohtml/nekohtml
                               ring/ring-core]]
                 [com.draines/postal "2.0.2"]                         ; SMTP library
                 [com.github.brandtg/stl-java "0.1.1"]                ; STL decomposition
                 [com.google.apis/google-api-services-analytics       ; Google Analytics Java Client Library
                  "v3-rev142-1.23.0"]
                 [com.google.apis/google-api-services-bigquery        ; Google BigQuery Java Client Library
                   "v2-rev368-1.23.0"]
                 [com.jcraft/jsch "0.1.54"]                           ; SSH client for tunnels
                 [com.h2database/h2 "1.4.194"]                        ; embedded SQL database
                 [com.mattbertolini/liquibase-slf4j "2.0.0"]          ; Java Migrations lib
                 [com.mchange/c3p0 "0.9.5.2"]                         ; connection pooling library
                 [com.microsoft.sqlserver/mssql-jdbc "6.2.1.jre7"]    ; SQLServer JDBC driver. TODO - Switch this to `.jre8` once we officially switch to Java 8
                 [com.novemberain/monger "3.1.0"]                     ; MongoDB Driver
                 [com.taoensso/nippy "2.13.0"]                        ; Fast serialization (i.e., GZIP) library for Clojure
                 [compojure "1.5.2"]                                  ; HTTP Routing library built on Ring
                 [crypto-random "1.2.0"]                              ; library for generating cryptographically secure random bytes and strings
                 [dk.ative/docjure "1.11.0"]                          ; Excel export
                 [environ "1.1.0"]                                    ; easy environment management
                 [hiccup "1.0.5"]                                     ; HTML templating
                 [honeysql "0.8.2"]                                   ; Transform Clojure data structures to SQL
                 [io.crate/crate-jdbc "2.1.6"]                        ; Crate JDBC driver
                 [io.forward/yaml "1.0.6"                             ; Clojure wrapper for YAML library SnakeYAML (which we already use for liquidbase)
                  :exclusions [org.clojure/clojure
                               org.yaml/snakeyaml]]
                 [kixi/stats "0.3.10"                                 ; Various statistic measures implemented as transducers
                  :exclusions [org.clojure/test.check                 ; test.check and AVL trees are used in kixi.stats.random. Remove exlusion if using.
                               org.clojure/data.avl]]
                 [log4j/log4j "1.2.17"                                ; logging framework
                  :exclusions [javax.mail/mail
                               javax.jms/jms
                               com.sun.jdmk/jmxtools
                               com.sun.jmx/jmxri]]
                 [medley "0.8.4"]                                     ; lightweight lib of useful functions
                 [metabase/throttle "1.0.1"]                          ; Tools for throttling access to API endpoints and other code pathways
                 [mysql/mysql-connector-java "5.1.45"]                ;  !!! Don't upgrade to 6.0+ yet -- that's Java 8 only !!!
                 [jdistlib "0.5.1"                                    ; Distribution statistic tests
                  :exclusions [com.github.wendykierp/JTransforms]]
                 [net.cgrand/xforms "0.13.0"                          ; Additional transducers
                  :exclusions [org.clojure/clojurescript]]
                 [net.sf.cssbox/cssbox "4.12"                         ; HTML / CSS rendering
                  :exclusions [org.slf4j/slf4j-api]]
                 [com.clearspring.analytics/stream "2.9.5"            ; Various sketching algorithms
                  :exclusions [org.slf4j/slf4j-api
                               it.unimi.dsi/fastutil]]
                 [org.clojars.pntblnk/clj-ldap "0.0.12"]              ; LDAP client
                 [org.liquibase/liquibase-core "3.5.3"]               ; migration management (Java lib)
                 [org.postgresql/postgresql "42.1.4.jre7"]            ; Postgres driver
                 [org.slf4j/slf4j-log4j12 "1.7.25"]                   ; abstraction for logging frameworks -- allows end user to plug in desired logging framework at deployment time
                 [org.spark-project.hive/hive-jdbc "1.2.1.spark2"     ; JDBC Driver for Apache Spark
                  :exclusions [org.apache.curator/curator-framework
                               org.apache.curator/curator-recipes
                               org.apache.thrift/libfb303
                               org.apache.zookeeper/zookeeper
                               org.eclipse.jetty.aggregate/jetty-all
                               org.spark-project.hive/hive-common
                               org.spark-project.hive/hive-metastore
                               org.spark-project.hive/hive-serde
                               org.spark-project.hive/hive-shims]]
                 [org.tcrawley/dynapath "0.2.5"]                      ; Dynamically add Jars (e.g. Oracle or Vertica) to classpath
                 [org.xerial/sqlite-jdbc "3.21.0.1"]                  ; SQLite driver
                 [org.yaml/snakeyaml "1.18"]                          ; YAML parser (required by liquibase)
                 [prismatic/schema "1.1.5"]                           ; Data schema declaration and validation library
                 [puppetlabs/i18n "0.8.0"]                            ; Internationalization library
                 [redux "0.1.4"]                                      ; Utility functions for building and composing transducers
                 [ring/ring-core "1.6.0"]
                 [ring/ring-jetty-adapter "1.6.0"]                    ; Ring adapter using Jetty webserver (used to run a Ring server for unit tests)
                 [ring/ring-json "0.4.0"]                             ; Ring middleware for reading/writing JSON automatically
                 [stencil "0.5.0"]                                    ; Mustache templates for Clojure
                 [toucan "1.1.4"                                      ; Model layer, hydration, and DB utilities
                  :exclusions [honeysql]]]
  :repositories [["bintray" "https://dl.bintray.com/crate/crate"]     ; Repo for Crate JDBC driver
                 ["redshift" "https://s3.amazonaws.com/redshift-driver-downloads"]]
  :plugins [[lein-environ "1.1.0"]                                    ; easy access to environment variables
            [lein-ring "0.12.3"                                       ; start the HTTP server with 'lein ring server'
             :exclusions [org.clojure/clojure]]                       ; TODO - should this be a dev dependency ?
            [puppetlabs/i18n "0.8.0"]]                                ; i18n helpers
  :main ^:skip-aot metabase.core
  :manifest {"Liquibase-Package" "liquibase.change,liquibase.changelog,liquibase.database,liquibase.parser,liquibase.precondition,liquibase.datatype,liquibase.serializer,liquibase.sqlgenerator,liquibase.executor,liquibase.snapshot,liquibase.logging,liquibase.diff,liquibase.structure,liquibase.structurecompare,liquibase.lockservice,liquibase.sdk,liquibase.ext"}
  :target-path "target/%s"
  :jvm-opts ["-XX:+IgnoreUnrecognizedVMOptions"                       ; ignore things not recognized for our Java version instead of refusing to start
             "-XX:MaxPermSize=256m"                                   ; give the JVM a little more PermGen space to avoid PermGen OutOfMemoryErrors
             "-Xverify:none"                                          ; disable bytecode verification when running in dev so it starts slightly faster
             "-XX:+CMSClassUnloadingEnabled"                          ; let Clojure's dynamically generated temporary classes be GC'ed from PermGen
             "-XX:+UseConcMarkSweepGC"                                ; Concurrent Mark Sweep GC needs to be used for Class Unloading (above)
             "--add-opens=java.base/java.net=ALL-UNNAMED"             ; let Java 9 dynamically add to classpath -- see https://github.com/tobias/dynapath#note-on-java-9
             "--add-modules=java.xml.bind"                            ; tell Java 9 (Oracle VM only) to add java.xml.bind to classpath. No longer on it by default. See https://stackoverflow.com/questions/43574426/how-to-resolve-java-lang-noclassdeffounderror-javax-xml-bind-jaxbexception-in-j
             "-Djava.awt.headless=true"]                              ; prevent Java icon from randomly popping up in dock when running `lein ring server`
  :javac-options ["-target" "1.7", "-source" "1.7"]
  :uberjar-name "metabase.jar"
  :ring {:handler metabase.core/app
         :init metabase.core/init!
         :destroy metabase.core/destroy
         :reload-paths ["src"]}
  :eastwood {:exclude-namespaces [:test-paths
                                  metabase.driver.generic-sql]        ; ISQLDriver causes Eastwood to fail. Skip this ns until issue is fixed: https://github.com/jonase/eastwood/issues/191
             :add-linters [:unused-private-vars
                           ;; These linters are pretty useful but give a few false positives and can't be selectively disabled. See https://github.com/jonase/eastwood/issues/192
                           ;; and https://github.com/jonase/eastwood/issues/193
                           ;; It's still useful to re-enable them and run them every once in a while because they catch a lot of actual errors too. Keep an eye on the issues above
                           ;; and re-enable them if they ever get resolved
                           #_:unused-locals
                           #_:unused-namespaces]
             :exclude-linters [:constant-test                         ; gives us false positives with forms like (when config/is-test? ...)
                               :deprecations]}                        ; Turn this off temporarily until we finish removing self-deprecated DB functions & macros like `upd`, `del`, and `sel`
  :docstring-checker {:include [#"^metabase"]
                      :exclude [#"test"
                                #"^metabase\.http-client$"]}
  :profiles {:dev {:dependencies [[expectations "2.2.0-beta2"]              ; unit tests
                                  [ring/ring-mock "0.3.0"]]           ; Library to create mock Ring requests for unit tests
                   :plugins [[docstring-checker "1.0.2"]              ; Check that all public vars have docstrings. Run with 'lein docstring-checker'
                             [jonase/eastwood "0.2.3"
                              :exclusions [org.clojure/clojure]]      ; Linting
                             [lein-bikeshed "0.4.1"]                  ; Linting
                             [lein-expectations "0.0.8"]              ; run unit tests with 'lein expectations'
                             [lein-instant-cheatsheet "2.2.1"         ; use awesome instant cheatsheet created by yours truly w/ 'lein instant-cheatsheet'
                              :exclusions [org.clojure/clojure
                                           org.clojure/tools.namespace]]]
                   :env {:mb-run-mode "dev"}
                   :jvm-opts ["-Dlogfile.path=target/log"]
                   ;; Log appender class needs to be compiled for log4j to use it,
                   ;; classes for fixed Hive driver in must be compiled for tests
                   :aot [metabase.logger
                         metabase.driver.FixedHiveConnection
                         metabase.driver.FixedHiveDriver]}
             :ci {:jvm-opts ["-Xmx3g"]}
             :reflection-warnings {:global-vars {*warn-on-reflection* true}} ; run `lein check-reflection-warnings` to check for reflection warnings
             :expectations {:injections [(require 'metabase.test-setup  ; for test setup stuff
                                                  'metabase.test.util)] ; for the toucan.util.test default values for temp models
                            :resource-paths ["test_resources"]
                            :env {:mb-test-setting-1 "ABCDEFG"
                                  :mb-run-mode "test"}
                            :jvm-opts ["-Xms1024m"                    ; give JVM a decent heap size to start with
                                       "-Duser.timezone=UTC"
                                       "-Dmb.db.in.memory=true"
                                       "-Dmb.jetty.join=false"
                                       "-Dmb.jetty.port=3010"
                                       "-Dmb.api.key=test-api-key"
<<<<<<< HEAD
                                       "-Duser.language=en"
                                       "-Duser.country=US"]}
=======
                                       "-Duser.language=en"]}
>>>>>>> 28b34cc8
             ;; build the uberjar with `lein uberjar`
             :uberjar {:aot :all
                       :jvm-opts ["-Dclojure.compiler.elide-meta=[:doc :added :file :line]" ; strip out metadata for faster load / smaller uberjar size
                                  "-Dmanifold.disable-jvm8-primitives=true"]}               ; disable Manifold Java 8 primitives (see https://github.com/ztellman/manifold#java-8-extensions)
             ;; generate sample dataset with `lein generate-sample-dataset`
             :generate-sample-dataset {:dependencies [[faker "0.2.2"]]                   ; Fake data generator -- port of Perl/Ruby library
                                       :source-paths ["sample_dataset"]
                                       :main ^:skip-aot metabase.sample-dataset.generate}
             ;; Profile Metabase start time with `lein profile`
             :profile {:jvm-opts ["-XX:+CITime"                       ; print time spent in JIT compiler
                                  "-XX:+PrintGC"]}                    ; print a message when garbage collection takes place
             ;; get the H2 shell with 'lein h2'
             :h2-shell {:main org.h2.tools.Shell}
             :validate-automagic-dashboards {:main metabase.automagic-dashboards.rules}})<|MERGE_RESOLUTION|>--- conflicted
+++ resolved
@@ -182,12 +182,7 @@
                                        "-Dmb.jetty.join=false"
                                        "-Dmb.jetty.port=3010"
                                        "-Dmb.api.key=test-api-key"
-<<<<<<< HEAD
-                                       "-Duser.language=en"
-                                       "-Duser.country=US"]}
-=======
                                        "-Duser.language=en"]}
->>>>>>> 28b34cc8
              ;; build the uberjar with `lein uberjar`
              :uberjar {:aot :all
                        :jvm-opts ["-Dclojure.compiler.elide-meta=[:doc :added :file :line]" ; strip out metadata for faster load / smaller uberjar size
