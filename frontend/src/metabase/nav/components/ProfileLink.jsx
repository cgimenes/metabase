--- conflicted
+++ resolved
@@ -145,17 +145,10 @@
                             <div className="text-brand pb2">
                                 <LogoIcon width={48} height={48} />
                             </div>
-<<<<<<< HEAD
                             <h2 style={{fontSize: "1.75em"}} className="text-dark">{t`Thanks for using`} Metabase!</h2>
                             <div className="pt2">
                                 <h3 className="text-dark mb1">{t`You're on version`} {tag}</h3>
                                 <p className="text-grey-3 text-bold">{t`Built on`} {date}</p>
-=======
-                            <h2 style={{fontSize: "1.75em"}} className="text-dark">{t`Thanks for using Metabase!`}</h2>
-                            <div className="pt2">
-                                <h3 className="text-dark mb1">{t`You're on version ${tag}`}</h3>
-                                <p className="text-grey-3 text-bold">{t`Built on ${date}`}</p>
->>>>>>> 10244686
                                 { !/^v\d+\.\d+\.\d+$/.test(tag) &&
                                     <div>
                                     { _.map(versionExtra, (value, key) =>
@@ -166,11 +159,7 @@
                             </div>
                         </div>
                         <div style={{borderWidth: "2px"}} className="p2 h5 text-centered text-grey-3 border-top">
-<<<<<<< HEAD
                             <span className="block"><span className="text-bold">Metabase</span> {t`is a Trademark of`} Metabase, Inc</span>
-=======
-                            <span className="block"><span className="text-bold">Metabase</span> {t`is a Trademark of Metabase, Inc`}</span>
->>>>>>> 10244686
                             <span>{t`and is built with care in San Francisco, CA`}</span>
                         </div>
                     </Modal>
