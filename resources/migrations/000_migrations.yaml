databaseChangeLog:
# The quoting strategy decides when things like column names should be quoted.
# This is in place to deal with Liquibase not knowing about all of the new
# reserved words in MySQL 8+. Using a column name that is a reserved word
# causes a failure. Quoting all objects breaks H2 support though as it will
# quote table names but not quote that same table name in a foreign key reference
# which will cause a failure when trying to initially setup the database.
  - property:
      name: quote_strategy
      value: QUOTE_ALL_OBJECTS
      dbms: mysql,mariadb
  - property:
      name: quote_strategy
      value: LEGACY
      dbms: postgresql,h2
  - changeSet:
      id: '1'
      author: agilliland
      objectQuotingStrategy: ${quote_strategy}
      changes:
      - createTable:
          columns:
          - column:
              autoIncrement: true
              constraints:
                nullable: false
                primaryKey: true
              name: id
              type: int
          - column:
              constraints:
                nullable: false
                unique: true
              name: slug
              type: varchar(254)
          - column:
              constraints:
                nullable: false
              name: name
              type: varchar(254)
          - column:
              name: description
              type: text
          - column:
              name: logo_url
              type: varchar(254)
          - column:
              constraints:
                nullable: false
              name: inherits
              type: boolean
          tableName: core_organization
      - createTable:
          columns:
          - column:
              autoIncrement: true
              constraints:
                nullable: false
                primaryKey: true
              name: id
              type: int
          - column:
              constraints:
                nullable: false
                unique: true
              name: email
              type: varchar(254)
          - column:
              constraints:
                nullable: false
              name: first_name
              type: varchar(254)
          - column:
              constraints:
                nullable: false
              name: last_name
              type: varchar(254)
          - column:
              constraints:
                nullable: false
              name: password
              type: varchar(254)
          - column:
              constraints:
                nullable: false
              defaultValue: default
              name: password_salt
              type: varchar(254)
          - column:
              constraints:
                nullable: false
              name: date_joined
              type: DATETIME
          - column:
              constraints:
                nullable: true
              name: last_login
              type: DATETIME
          - column:
              constraints:
                nullable: false
              name: is_staff
              type: boolean
          - column:
              constraints:
                nullable: false
              name: is_superuser
              type: boolean
          - column:
              constraints:
                nullable: false
              name: is_active
              type: boolean
          - column:
              name: reset_token
              type: varchar(254)
          - column:
              name: reset_triggered
              type: BIGINT
          tableName: core_user
      - createTable:
          columns:
          - column:
              autoIncrement: true
              constraints:
                nullable: false
                primaryKey: true
              name: id
              type: int
          - column:
              constraints:
                nullable: false
              name: admin
              type: boolean
          - column:
              constraints:
                deferrable: false
                foreignKeyName: fk_userorgperm_ref_user_id
                initiallyDeferred: false
                nullable: false
                references: core_user(id)
              name: user_id
              type: int
          - column:
              constraints:
                deferrable: false
                foreignKeyName: fk_userorgperm_ref_organization_id
                initiallyDeferred: false
                nullable: false
                references: core_organization(id)
              name: organization_id
              type: int
          tableName: core_userorgperm
      - addUniqueConstraint:
          columnNames: user_id, organization_id
          constraintName: idx_unique_user_id_organization_id
          tableName: core_userorgperm
      - createIndex:
          columns:
          - column:
              name: user_id
              type: int
          indexName: idx_userorgperm_user_id
          tableName: core_userorgperm
      - createIndex:
          columns:
          - column:
              name: organization_id
              type: int
          indexName: idx_userorgperm_organization_id
          tableName: core_userorgperm
      - createTable:
          columns:
          - column:
              autoIncrement: true
              constraints:
                nullable: false
                primaryKey: true
              name: id
              type: int
          - column:
              constraints:
                nullable: false
              name: url
              type: varchar(254)
          - column:
              constraints:
                nullable: false
              name: timestamp
              type: DATETIME
          - column:
              constraints:
                deferrable: false
                foreignKeyName: fk_permissionviolation_ref_user_id
                initiallyDeferred: false
                nullable: false
                references: core_user(id)
              name: user_id
              type: int
          tableName: core_permissionsviolation
      - createIndex:
          columns:
          - column:
              name: user_id
              type: int
          indexName: idx_permissionsviolation_user_id
          tableName: core_permissionsviolation
      - createTable:
          columns:
          - column:
              autoIncrement: true
              constraints:
                nullable: false
                primaryKey: true
              name: id
              type: int
          - column:
              constraints:
                nullable: false
              name: created_at
              type: DATETIME
          - column:
              constraints:
                nullable: false
              name: updated_at
              type: DATETIME
          - column:
              constraints:
                nullable: false
              name: name
              type: varchar(254)
          - column:
              name: description
              type: text
          - column:
              constraints:
                deferrable: false
                foreignKeyName: fk_database_ref_organization_id
                initiallyDeferred: false
                nullable: false
                references: core_organization(id)
              name: organization_id
              type: int
          - column:
              name: details
              type: text
          - column:
              constraints:
                nullable: false
              name: engine
              type: varchar(254)
          tableName: metabase_database
      - createIndex:
          columns:
          - column:
              name: organization_id
          indexName: idx_database_organization_id
          tableName: metabase_database
      - createTable:
          columns:
          - column:
              autoIncrement: true
              constraints:
                nullable: false
                primaryKey: true
              name: id
              type: int
          - column:
              constraints:
                nullable: false
              name: created_at
              type: DATETIME
          - column:
              constraints:
                nullable: false
              name: updated_at
              type: DATETIME
          - column:
              constraints:
                nullable: false
              name: name
              type: varchar(254)
          - column:
              name: rows
              type: int
          - column:
              name: description
              type: text
          - column:
              name: entity_name
              type: varchar(254)
          - column:
              name: entity_type
              type: varchar(254)
          - column:
              constraints:
                nullable: false
              name: active
              type: boolean
          - column:
              constraints:
                deferrable: false
                foreignKeyName: fk_table_ref_database_id
                initiallyDeferred: false
                nullable: false
                references: metabase_database(id)
              name: db_id
              type: int
          tableName: metabase_table
      - createIndex:
          columns:
          - column:
              name: db_id
          indexName: idx_table_db_id
          tableName: metabase_table
      - createTable:
          columns:
          - column:
              autoIncrement: true
              constraints:
                nullable: false
                primaryKey: true
              name: id
              type: int
          - column:
              constraints:
                nullable: false
              name: created_at
              type: DATETIME
          - column:
              constraints:
                nullable: false
              name: updated_at
              type: DATETIME
          - column:
              constraints:
                nullable: false
              name: name
              type: varchar(254)
          - column:
              constraints:
                nullable: false
              name: base_type
              type: varchar(255)
          - column:
              name: special_type
              type: varchar(255)
          - column:
              constraints:
                nullable: false
              name: active
              type: boolean
          - column:
              name: description
              type: text
          - column:
              constraints:
                nullable: false
              name: preview_display
              type: boolean
          - column:
              constraints:
                nullable: false
              name: position
              type: int
          - column:
              constraints:
                deferrable: false
                foreignKeyName: fk_field_ref_table_id
                initiallyDeferred: false
                nullable: false
                references: metabase_table(id)
              name: table_id
              type: int
          - column:
              constraints:
                nullable: false
              name: field_type
              type: varchar(254)
          tableName: metabase_field
      - createIndex:
          columns:
          - column:
              name: table_id
          indexName: idx_field_table_id
          tableName: metabase_field
      - createTable:
          columns:
          - column:
              autoIncrement: true
              constraints:
                nullable: false
                primaryKey: true
              name: id
              type: int
          - column:
              constraints:
                nullable: false
              name: created_at
              type: DATETIME
          - column:
              constraints:
                nullable: false
              name: updated_at
              type: DATETIME
          - column:
              constraints:
                nullable: false
              name: relationship
              type: varchar(254)
          - column:
              constraints:
                deferrable: false
                foreignKeyName: fk_foreignkey_dest_ref_field_id
                initiallyDeferred: false
                nullable: false
                references: metabase_field(id)
              name: destination_id
              type: int
          - column:
              constraints:
                deferrable: false
                foreignKeyName: fk_foreignkey_origin_ref_field_id
                initiallyDeferred: false
                nullable: false
                references: metabase_field(id)
              name: origin_id
              type: int
          tableName: metabase_foreignkey
      - createIndex:
          columns:
          - column:
              name: destination_id
          indexName: idx_foreignkey_destination_id
          tableName: metabase_foreignkey
      - createIndex:
          columns:
          - column:
              name: origin_id
          indexName: idx_foreignkey_origin_id
          tableName: metabase_foreignkey
      - createTable:
          columns:
          - column:
              autoIncrement: true
              constraints:
                nullable: false
                primaryKey: true
              name: id
              type: int
          - column:
              constraints:
                nullable: false
              name: created_at
              type: DATETIME
          - column:
              constraints:
                nullable: false
              name: updated_at
              type: DATETIME
          - column:
              name: values
              type: text
          - column:
              name: human_readable_values
              type: text
          - column:
              constraints:
                deferrable: false
                foreignKeyName: fk_fieldvalues_ref_field_id
                initiallyDeferred: false
                nullable: false
                references: metabase_field(id)
              name: field_id
              type: int
          tableName: metabase_fieldvalues
      - createIndex:
          columns:
          - column:
              name: field_id
          indexName: idx_fieldvalues_field_id
          tableName: metabase_fieldvalues
      - createTable:
          columns:
          - column:
              autoIncrement: true
              constraints:
                nullable: false
                primaryKey: true
              name: id
              type: int
          - column:
              constraints:
                nullable: false
              name: created_at
              type: DATETIME
          - column:
              constraints:
                nullable: false
              name: updated_at
              type: DATETIME
          - column:
              constraints:
                nullable: false
              name: name
              type: varchar(254)
          - column:
              constraints:
                deferrable: false
                foreignKeyName: fk_tablesegment_ref_table_id
                initiallyDeferred: false
                nullable: false
                references: metabase_table(id)
              name: table_id
              type: int
          - column:
              constraints:
                nullable: false
              name: filter_clause
              type: text
          tableName: metabase_tablesegment
      - createIndex:
          columns:
          - column:
              name: table_id
          indexName: idx_tablesegment_table_id
          tableName: metabase_tablesegment
      - createTable:
          columns:
          - column:
              autoIncrement: true
              constraints:
                nullable: false
                primaryKey: true
              name: id
              type: int
          - column:
              constraints:
                nullable: false
              name: created_at
              type: DATETIME
          - column:
              constraints:
                nullable: false
              name: updated_at
              type: DATETIME
          - column:
              constraints:
                nullable: false
              name: name
              type: varchar(254)
          - column:
              constraints:
                nullable: false
              name: type
              type: varchar(254)
          - column:
              constraints:
                nullable: false
              name: details
              type: text
          - column:
              constraints:
                nullable: false
              name: version
              type: int
          - column:
              constraints:
                nullable: false
              name: public_perms
              type: int
          - column:
              constraints:
                deferrable: false
                foreignKeyName: fk_query_ref_user_id
                initiallyDeferred: false
                nullable: false
                references: core_user(id)
              name: creator_id
              type: int
          - column:
              constraints:
                deferrable: false
                foreignKeyName: fk_query_ref_database_id
                initiallyDeferred: false
                nullable: false
                references: metabase_database(id)
              name: database_id
              type: int
          tableName: query_query
      - createIndex:
          columns:
          - column:
              name: creator_id
          indexName: idx_query_creator_id
          tableName: query_query
      - createIndex:
          columns:
          - column:
              name: database_id
          indexName: idx_query_database_id
          tableName: query_query
      - createTable:
          columns:
          - column:
              autoIncrement: true
              constraints:
                nullable: false
                primaryKey: true
              name: id
              type: int
          - column:
              constraints:
                nullable: false
                unique: true
              name: uuid
              type: varchar(254)
          - column:
              constraints:
                nullable: false
              name: version
              type: int
          - column:
              constraints:
                nullable: false
              name: json_query
              type: text
          - column:
              constraints:
                nullable: false
              name: raw_query
              type: text
          - column:
              constraints:
                nullable: false
              name: status
              type: varchar(254)
          - column:
              constraints:
                nullable: false
              name: started_at
              type: DATETIME
          - column:
              name: finished_at
              type: DATETIME
          - column:
              constraints:
                nullable: false
              name: running_time
              type: int
          - column:
              constraints:
                nullable: false
              name: error
              type: text
          - column:
              constraints:
                nullable: false
              name: result_file
              type: varchar(254)
          - column:
              constraints:
                nullable: false
              name: result_rows
              type: int
          - column:
              constraints:
                nullable: false
              name: result_data
              type: text
          - column:
              constraints:
                deferrable: false
                foreignKeyName: fk_queryexecution_ref_query_id
                initiallyDeferred: false
                nullable: true
                references: query_query(id)
              name: query_id
              type: int
          - column:
              constraints:
                nullable: false
              name: additional_info
              type: text
          - column:
              constraints:
                deferrable: false
                foreignKeyName: fk_queryexecution_ref_user_id
                initiallyDeferred: false
                nullable: false
                references: core_user(id)
              name: executor_id
              type: int
          tableName: query_queryexecution
      - createIndex:
          columns:
          - column:
              name: query_id
          indexName: idx_queryexecution_query_id
          tableName: query_queryexecution
      - createIndex:
          columns:
          - column:
              name: executor_id
          indexName: idx_queryexecution_executor_id
          tableName: query_queryexecution
      - createTable:
          columns:
          - column:
              autoIncrement: true
              constraints:
                nullable: false
                primaryKey: true
              name: id
              type: int
          - column:
              constraints:
                nullable: false
              name: created_at
              type: DATETIME
          - column:
              constraints:
                nullable: false
              name: updated_at
              type: DATETIME
          - column:
              constraints:
                nullable: false
              name: name
              type: varchar(254)
          - column:
              name: description
              type: text
          - column:
              constraints:
                nullable: false
              name: display
              type: varchar(254)
          - column:
              constraints:
                nullable: false
              name: public_perms
              type: int
          - column:
              constraints:
                nullable: false
              name: dataset_query
              type: text
          - column:
              constraints:
                nullable: false
              name: visualization_settings
              type: text
          - column:
              constraints:
                deferrable: false
                foreignKeyName: fk_card_ref_user_id
                initiallyDeferred: false
                nullable: false
                references: core_user(id)
              name: creator_id
              type: int
          - column:
              constraints:
                deferrable: false
                foreignKeyName: fk_card_ref_organization_id
                initiallyDeferred: false
                nullable: false
                references: core_organization(id)
              name: organization_id
              type: int
          tableName: report_card
      - createIndex:
          columns:
          - column:
              name: creator_id
          indexName: idx_card_creator_id
          tableName: report_card
      - createIndex:
          columns:
          - column:
              name: organization_id
          indexName: idx_card_organization_id
          tableName: report_card
      - createTable:
          columns:
          - column:
              autoIncrement: true
              constraints:
                nullable: false
                primaryKey: true
              name: id
              type: int
          - column:
              constraints:
                nullable: false
              name: created_at
              type: DATETIME
          - column:
              constraints:
                nullable: false
              name: updated_at
              type: DATETIME
          - column:
              constraints:
                deferrable: false
                foreignKeyName: fk_cardfavorite_ref_card_id
                initiallyDeferred: false
                nullable: false
                references: report_card(id)
              name: card_id
              type: int
          - column:
              constraints:
                deferrable: false
                foreignKeyName: fk_cardfavorite_ref_user_id
                initiallyDeferred: false
                nullable: false
                references: core_user(id)
              name: owner_id
              type: int
          tableName: report_cardfavorite
      - addUniqueConstraint:
          columnNames: card_id, owner_id
          constraintName: idx_unique_cardfavorite_card_id_owner_id
          tableName: report_cardfavorite
      - createIndex:
          columns:
          - column:
              name: card_id
          indexName: idx_cardfavorite_card_id
          tableName: report_cardfavorite
      - createIndex:
          columns:
          - column:
              name: owner_id
          indexName: idx_cardfavorite_owner_id
          tableName: report_cardfavorite
      - createTable:
          columns:
          - column:
              autoIncrement: true
              constraints:
                nullable: false
                primaryKey: true
              name: id
              type: int
          - column:
              constraints:
                nullable: false
              name: created_at
              type: DATETIME
          - column:
              constraints:
                nullable: false
              name: updated_at
              type: DATETIME
          - column:
              constraints:
                nullable: false
              name: name
              type: varchar(254)
          - column:
              name: description
              type: text
          - column:
              constraints:
                nullable: false
              name: public_perms
              type: int
          - column:
              constraints:
                deferrable: false
                foreignKeyName: fk_dashboard_ref_user_id
                initiallyDeferred: false
                nullable: false
                references: core_user(id)
              name: creator_id
              type: int
          - column:
              constraints:
                deferrable: false
                foreignKeyName: fk_dashboard_ref_organization_id
                initiallyDeferred: false
                nullable: false
                references: core_organization(id)
              name: organization_id
              type: int
          tableName: report_dashboard
      - createIndex:
          columns:
          - column:
              name: creator_id
          indexName: idx_dashboard_creator_id
          tableName: report_dashboard
      - createIndex:
          columns:
          - column:
              name: organization_id
          indexName: idx_dashboard_organization_id
          tableName: report_dashboard
      - createTable:
          columns:
          - column:
              autoIncrement: true
              constraints:
                nullable: false
                primaryKey: true
              name: id
              type: int
          - column:
              constraints:
                nullable: false
              name: created_at
              type: DATETIME
          - column:
              constraints:
                nullable: false
              name: updated_at
              type: DATETIME
          - column:
              constraints:
                nullable: false
              name: sizeX
              type: int
          - column:
              constraints:
                nullable: false
              name: sizeY
              type: int
          - column:
              name: row
              type: int
          - column:
              name: col
              type: int
          - column:
              constraints:
                deferrable: false
                foreignKeyName: fk_dashboardcard_ref_card_id
                initiallyDeferred: false
                nullable: false
                references: report_card(id)
              name: card_id
              type: int
          - column:
              constraints:
                deferrable: false
                foreignKeyName: fk_dashboardcard_ref_dashboard_id
                initiallyDeferred: false
                nullable: false
                references: report_dashboard(id)
              name: dashboard_id
              type: int
          tableName: report_dashboardcard
      - createIndex:
          columns:
          - column:
              name: card_id
          indexName: idx_dashboardcard_card_id
          tableName: report_dashboardcard
      - createIndex:
          columns:
          - column:
              name: dashboard_id
          indexName: idx_dashboardcard_dashboard_id
          tableName: report_dashboardcard
      - createTable:
          columns:
          - column:
              autoIncrement: true
              constraints:
                nullable: false
                primaryKey: true
              name: id
              type: int
          - column:
              constraints:
                deferrable: false
                foreignKeyName: fk_dashboardsubscription_ref_dashboard_id
                initiallyDeferred: false
                nullable: false
                references: report_dashboard(id)
              name: dashboard_id
              type: int
          - column:
              constraints:
                deferrable: false
                foreignKeyName: fk_dashboardsubscription_ref_user_id
                initiallyDeferred: false
                nullable: false
                references: core_user(id)
              name: user_id
              type: int
          tableName: report_dashboardsubscription
      - addUniqueConstraint:
          columnNames: dashboard_id, user_id
          constraintName: idx_uniq_dashsubscrip_dashboard_id_user_id
          tableName: report_dashboardsubscription
      - createIndex:
          columns:
          - column:
              name: dashboard_id
          indexName: idx_dashboardsubscription_dashboard_id
          tableName: report_dashboardsubscription
      - createIndex:
          columns:
          - column:
              name: user_id
          indexName: idx_dashboardsubscription_user_id
          tableName: report_dashboardsubscription
      - createTable:
          columns:
          - column:
              autoIncrement: true
              constraints:
                nullable: false
                primaryKey: true
              name: id
              type: int
          - column:
              constraints:
                nullable: false
              name: created_at
              type: DATETIME
          - column:
              constraints:
                nullable: false
              name: updated_at
              type: DATETIME
          - column:
              constraints:
                nullable: false
              name: name
              type: varchar(254)
          - column:
              name: description
              type: text
          - column:
              constraints:
                nullable: false
              name: public_perms
              type: int
          - column:
              constraints:
                nullable: false
              name: mode
              type: int
          - column:
              constraints:
                nullable: false
              name: version
              type: int
          - column:
              constraints:
                nullable: false
              name: dataset_query
              type: text
          - column:
              name: email_addresses
              type: text
          - column:
              constraints:
                deferrable: false
                foreignKeyName: fk_emailreport_ref_user_id
                initiallyDeferred: false
                nullable: false
                references: core_user(id)
              name: creator_id
              type: int
          - column:
              constraints:
                deferrable: false
                foreignKeyName: fk_emailreport_ref_organization_id
                initiallyDeferred: false
                nullable: false
                references: core_organization(id)
              name: organization_id
              type: int
          - column:
              constraints:
                nullable: false
              name: schedule
              type: text
          tableName: report_emailreport
      - createIndex:
          columns:
          - column:
              name: creator_id
          indexName: idx_emailreport_creator_id
          tableName: report_emailreport
      - createIndex:
          columns:
          - column:
              name: organization_id
          indexName: idx_emailreport_organization_id
          tableName: report_emailreport
      - createTable:
          columns:
          - column:
              autoIncrement: true
              constraints:
                nullable: false
                primaryKey: true
              name: id
              type: int
          - column:
              constraints:
                deferrable: false
                foreignKeyName: fk_emailreport_recipients_ref_emailreport_id
                initiallyDeferred: false
                nullable: false
                references: report_emailreport(id)
              name: emailreport_id
              type: int
          - column:
              constraints:
                deferrable: false
                foreignKeyName: fk_emailreport_recipients_ref_user_id
                initiallyDeferred: false
                nullable: false
                references: core_user(id)
              name: user_id
              type: int
          tableName: report_emailreport_recipients
      - addUniqueConstraint:
          columnNames: emailreport_id, user_id
          constraintName: idx_uniq_emailreportrecip_emailreport_id_user_id
          tableName: report_emailreport_recipients
      - createIndex:
          columns:
          - column:
              name: emailreport_id
          indexName: idx_emailreport_recipients_emailreport_id
          tableName: report_emailreport_recipients
      - createIndex:
          columns:
          - column:
              name: user_id
          indexName: idx_emailreport_recipients_user_id
          tableName: report_emailreport_recipients
      - createTable:
          columns:
          - column:
              autoIncrement: true
              constraints:
                nullable: false
                primaryKey: true
              name: id
              type: int
          - column:
              constraints:
                nullable: false
              name: details
              type: text
          - column:
              constraints:
                nullable: false
              name: status
              type: varchar(254)
          - column:
              constraints:
                nullable: false
              name: created_at
              type: DATETIME
          - column:
              name: started_at
              type: DATETIME
          - column:
              name: finished_at
              type: DATETIME
          - column:
              constraints:
                nullable: false
              name: error
              type: text
          - column:
              constraints:
                nullable: false
              name: sent_email
              type: text
          - column:
              constraints:
                deferrable: false
                foreignKeyName: fk_emailreportexecutions_ref_organization_id
                initiallyDeferred: false
                nullable: false
                references: core_organization(id)
              name: organization_id
              type: int
          - column:
              constraints:
                deferrable: false
                foreignKeyName: fk_emailreportexecutions_ref_report_id
                initiallyDeferred: false
                nullable: true
                references: report_emailreport(id)
              name: report_id
              type: int
          tableName: report_emailreportexecutions
      - createIndex:
          columns:
          - column:
              name: organization_id
          indexName: idx_emailreportexecutions_organization_id
          tableName: report_emailreportexecutions
      - createIndex:
          columns:
          - column:
              name: report_id
          indexName: idx_emailreportexecutions_report_id
          tableName: report_emailreportexecutions
      - createTable:
          columns:
          - column:
              autoIncrement: true
              constraints:
                nullable: false
                primaryKey: true
              name: id
              type: int
          - column:
              constraints:
                nullable: false
              name: created_at
              type: DATETIME
          - column:
              constraints:
                nullable: false
              name: updated_at
              type: DATETIME
          - column:
              constraints:
                nullable: false
              name: start
              type: DATETIME
          - column:
              constraints:
                nullable: false
              name: end
              type: DATETIME
          - column:
              name: title
              type: TEXT
          - column:
              constraints:
                nullable: false
              name: body
              type: TEXT
          - column:
              constraints:
                nullable: false
              name: annotation_type
              type: int
          - column:
              constraints:
                nullable: false
              name: edit_count
              type: int
          - column:
              constraints:
                nullable: false
              name: object_type_id
              type: int
          - column:
              constraints:
                nullable: false
              name: object_id
              type: int
          - column:
              constraints:
                deferrable: false
                foreignKeyName: fk_annotation_ref_user_id
                initiallyDeferred: false
                nullable: false
                references: core_user(id)
              name: author_id
              type: int
          - column:
              constraints:
                deferrable: false
                foreignKeyName: fk_annotation_ref_organization_id
                initiallyDeferred: false
                nullable: false
                references: core_organization(id)
              name: organization_id
              type: int
          tableName: annotation_annotation
      - createIndex:
          columns:
          - column:
              name: author_id
          indexName: idx_annotation_author_id
          tableName: annotation_annotation
      - createIndex:
          columns:
          - column:
              name: organization_id
          indexName: idx_annotation_organization_id
          tableName: annotation_annotation
      - createIndex:
          columns:
          - column:
              name: object_type_id
          indexName: idx_annotation_object_type_id
          tableName: annotation_annotation
      - createIndex:
          columns:
          - column:
              name: object_id
          indexName: idx_annotation_object_id
          tableName: annotation_annotation
      - modifySql:
          dbms: postgresql
          replace:
            replace: WITHOUT
            with: WITH
  - changeSet:
      id: '2'
      author: agilliland
      changes:
      - createTable:
          columns:
          - column:
              constraints:
                nullable: false
                primaryKey: true
              name: id
              type: varchar(254)
          - column:
              constraints:
                deferrable: false
                foreignKeyName: fk_session_ref_user_id
                initiallyDeferred: false
                nullable: false
                references: core_user(id)
              name: user_id
              type: int
          - column:
              constraints:
                nullable: false
              name: created_at
              type: DATETIME
          tableName: core_session
      - modifySql:
          dbms: postgresql
          replace:
            replace: WITHOUT
            with: WITH
  - changeSet:
      id: '4'
      author: cammsaul
      changes:
      - createTable:
          columns:
          - column:
              constraints:
                nullable: false
                primaryKey: true
              name: key
              type: varchar(254)
          - column:
              constraints:
                nullable: false
              name: value
              type: varchar(254)
          tableName: setting
  - changeSet:
      id: '5'
      author: agilliland
      changes:
      - addColumn:
          columns:
          - column:
              name: report_timezone
              type: varchar(254)
          tableName: core_organization
  - changeSet:
      id: '6'
      author: agilliland
      changes:
      - dropNotNullConstraint:
          columnDataType: int
          columnName: organization_id
          tableName: metabase_database
      - dropForeignKeyConstraint:
          baseTableName: metabase_database
          constraintName: fk_database_ref_organization_id
      - dropNotNullConstraint:
          columnDataType: int
          columnName: organization_id
          tableName: report_card
      - dropForeignKeyConstraint:
          baseTableName: report_card
          constraintName: fk_card_ref_organization_id
      - dropNotNullConstraint:
          columnDataType: int
          columnName: organization_id
          tableName: report_dashboard
      - dropForeignKeyConstraint:
          baseTableName: report_dashboard
          constraintName: fk_dashboard_ref_organization_id
      - dropNotNullConstraint:
          columnDataType: int
          columnName: organization_id
          tableName: report_emailreport
      - dropForeignKeyConstraint:
          baseTableName: report_emailreport
          constraintName: fk_emailreport_ref_organization_id
      - dropNotNullConstraint:
          columnDataType: int
          columnName: organization_id
          tableName: report_emailreportexecutions
      - dropForeignKeyConstraint:
          baseTableName: report_emailreportexecutions
          constraintName: fk_emailreportexecutions_ref_organization_id
      - dropNotNullConstraint:
          columnDataType: int
          columnName: organization_id
          tableName: annotation_annotation
      - dropForeignKeyConstraint:
          baseTableName: annotation_annotation
          constraintName: fk_annotation_ref_organization_id
  - changeSet:
      id: '7'
      author: cammsaul
      changes:
      - addColumn:
          columns:
          - column:
              constraints:
                foreignKeyName: fk_field_parent_ref_field_id
                nullable: true
                references: metabase_field(id)
              name: parent_id
              type: int
          tableName: metabase_field
  - changeSet:
      id: '8'
      author: tlrobinson
      changes:
      - addColumn:
          columns:
          - column:
              name: display_name
              type: varchar(254)
          tableName: metabase_table
      - addColumn:
          columns:
          - column:
              name: display_name
              type: varchar(254)
          tableName: metabase_field
  - changeSet:
      id: '9'
      author: tlrobinson
      changes:
      - addColumn:
          columns:
          - column:
              name: visibility_type
              type: varchar(254)
          tableName: metabase_table
  - changeSet:
      id: 10
      author: cammsaul
      validCheckSum: 7:97fec69516d0dfe424ea7365f51bb87e
      validCheckSum: 7:3b90e2fe0ac8e617a1f30ef95d39319b
      changes:
        - createTable:
            tableName: revision
            columns:
              - column:
                  name: id
                  type: int
                  autoIncrement: true
                  constraints:
                    primaryKey: true
                    nullable: false
              - column:
                  name: model
                  type: varchar(16)
                  constraints:
                    nullable: false
              - column:
                  name: model_id
                  type: int
                  constraints:
                    nullable: false
              - column:
                  name: user_id
                  type: int
                  constraints:
                    nullable: false
                    references: core_user(id)
                    foreignKeyName: fk_revision_ref_user_id
                    deferrable: false
                    initiallyDeferred: false
              - column:
                  name: timestamp
                  type: DATETIME
                  constraints:
                    nullable: false
              - column:
                  name: object
                  type: varchar
                  constraints:
                    nullable: false
              - column:
                  name: is_reversion
                  type: boolean
                  defaultValueBoolean: false
                  constraints:
                    nullable: false
        - createIndex:
            tableName: revision
            indexName: idx_revision_model_model_id
            columns:
              column:
                name: model
              column:
                name: model_id
        - modifySql:
            dbms: postgresql
            replace:
              replace: WITHOUT
              with: WITH
        - modifySql:
            dbms: mysql,mariadb
            replace:
              replace: object VARCHAR
              with: object TEXT
  - changeSet:
      id: 11
      author: agilliland
      changes:
        - sql:
            sql: update report_dashboard set public_perms = 2 where public_perms = 1
  - changeSet:
      id: 12
      author: agilliland
      changes:
        - addColumn:
            tableName: report_card
            columns:
              - column:
                  name: database_id
                  type: int
                  constraints:
                    nullable: true
                    references: metabase_database(id)
                    foreignKeyName: fk_report_card_ref_database_id
                    deferrable: false
                    initiallyDeferred: false
              - column:
                  name: table_id
                  type: int
                  constraints:
                    nullable: true
                    references: metabase_table(id)
                    foreignKeyName: fk_report_card_ref_table_id
                    deferrable: false
                    initiallyDeferred: false
              - column:
                  name: query_type
                  type: varchar(16)
                  constraints:
                    nullable: true
  - changeSet:
      id: 13
      author: agilliland
      validCheckSum: 7:f27286894439bef33ff93761f9b32bc4
      validCheckSum: 7:1bc8ccc9b1803cda5651f144029be40c
      changes:
        - createTable:
            tableName: activity
            columns:
              - column:
                  name: id
                  type: int
                  autoIncrement: true
                  constraints:
                    primaryKey: true
                    nullable: false
              - column:
                  name: topic
                  type: varchar(32)
                  constraints:
                    nullable: false
              - column:
                  name: timestamp
                  type: DATETIME
                  constraints:
                    nullable: false
              - column:
                  name: user_id
                  type: int
                  constraints:
                    nullable: true
                    references: core_user(id)
                    foreignKeyName: fk_activity_ref_user_id
                    deferrable: false
                    initiallyDeferred: false
              - column:
                  name: model
                  type: varchar(16)
                  constraints:
                    nullable: true
              - column:
                  name: model_id
                  type: int
                  constraints:
                    nullable: true
              - column:
                  name: database_id
                  type: int
                  constraints:
                    nullable: true
              - column:
                  name: table_id
                  type: int
                  constraints:
                    nullable: true
              - column:
                  name: custom_id
                  type: varchar(48)
                  constraints:
                    nullable: true
              - column:
                  name: details
                  type: varchar
                  constraints:
                    nullable: false
        - createIndex:
            tableName: activity
            indexName: idx_activity_timestamp
            columns:
              column:
                name: timestamp
        - createIndex:
            tableName: activity
            indexName: idx_activity_user_id
            columns:
              column:
                name: user_id
        - createIndex:
            tableName: activity
            indexName: idx_activity_custom_id
            columns:
              column:
                name: custom_id
        - modifySql:
            dbms: postgresql
            replace:
              replace: WITHOUT
              with: WITH
        - modifySql:
            dbms: mysql,mariadb
            replace:
              replace: details VARCHAR
              with: details TEXT
  - changeSet:
      id: 14
      author: agilliland
      changes:
        - createTable:
            tableName: view_log
            columns:
              - column:
                  name: id
                  type: int
                  autoIncrement: true
                  constraints:
                    primaryKey: true
                    nullable: false
              - column:
                  name: user_id
                  type: int
                  constraints:
                    nullable: true
                    references: core_user(id)
                    foreignKeyName: fk_view_log_ref_user_id
                    deferrable: false
                    initiallyDeferred: false
              - column:
                  name: model
                  type: varchar(16)
                  constraints:
                    nullable: false
              - column:
                  name: model_id
                  type: int
                  constraints:
                    nullable: false
              - column:
                  name: timestamp
                  type: DATETIME
                  constraints:
                    nullable: false
        - createIndex:
            tableName: view_log
            indexName: idx_view_log_user_id
            columns:
              column:
                name: user_id
        - createIndex:
            tableName: view_log
            indexName: idx_view_log_timestamp
            columns:
              column:
                name: model_id
        - modifySql:
            dbms: postgresql
            replace:
              replace: WITHOUT
              with: WITH
  - changeSet:
      id: 15
      author: agilliland
      objectQuotingStrategy: ${quote_strategy}
      changes:
        - addColumn:
            tableName: revision
            columns:
              - column:
                  name: is_creation
                  type: boolean
                  defaultValueBoolean: false
                  constraints:
                    nullable: false
  - changeSet:
      id: 16
      author: agilliland
      changes:
        - dropNotNullConstraint:
            tableName: core_user
            columnName: last_login
            columnDataType: DATETIME
        - modifySql:
            dbms: postgresql
            replace:
              replace: WITHOUT
              with: WITH
  - changeSet:
      id: 17
      author: agilliland
      changes:
        - addColumn:
            tableName: metabase_database
            columns:
              - column:
                  name: is_sample
                  type: boolean
                  defaultValueBoolean: false
                  constraints:
                    nullable: false
        - sql:
            sql: update metabase_database set is_sample = true where name = 'Sample Dataset'
  - changeSet:
      id: 18
      author: camsaul
      validCheckSum: 7:07d501a6e52c14691f7f895d137e565f
      validCheckSum: 7:329d897d44ba9893fdafc9ce7e876d73
      changes:
        - createTable:
            tableName: data_migrations
            columns:
              - column:
                  name: id
                  type: VARCHAR(254)
                  constraints:
                    primaryKey: true
                    nullable: false
              - column:
                  name: timestamp
                  type: DATETIME
                  constraints:
                    nullable: false
        - createIndex:
            tableName: data_migrations
            indexName: idx_data_migrations_id
            columns:
              column:
                name: id
  - changeSet:
      id: 19
      author: camsaul
      changes:
        - addColumn:
            tableName: metabase_table
            columns:
              - column:
                  name: schema
                  type: VARCHAR(256)
  - changeSet:
      id: 20
      author: agilliland
      changes:
        - createTable:
            tableName: pulse
            columns:
              - column:
                  name: id
                  type: int
                  autoIncrement: true
                  constraints:
                    primaryKey: true
                    nullable: false
              - column:
                  name: creator_id
                  type: int
                  constraints:
                    nullable: false
                    references: core_user(id)
                    foreignKeyName: fk_pulse_ref_creator_id
                    deferrable: false
                    initiallyDeferred: false
              - column:
                  name: name
                  type: varchar(254)
                  constraints:
                    nullable: false
              - column:
                  name: public_perms
                  type: int
                  constraints:
                    nullable: false
              - column:
                  name: created_at
                  type: DATETIME
                  constraints:
                    nullable: false
              - column:
                  name: updated_at
                  type: DATETIME
                  constraints:
                    nullable: false
        - createIndex:
            tableName: pulse
            indexName: idx_pulse_creator_id
            columns:
              column:
                name: creator_id
        - createTable:
            tableName: pulse_card
            columns:
              - column:
                  name: id
                  type: int
                  autoIncrement: true
                  constraints:
                    primaryKey: true
                    nullable: false
              - column:
                  name: pulse_id
                  type: int
                  constraints:
                    nullable: false
                    references: pulse(id)
                    foreignKeyName: fk_pulse_card_ref_pulse_id
                    deferrable: false
                    initiallyDeferred: false
              - column:
                  name: card_id
                  type: int
                  constraints:
                    nullable: false
                    references: report_card(id)
                    foreignKeyName: fk_pulse_card_ref_card_id
                    deferrable: false
                    initiallyDeferred: false
              - column:
                  name: position
                  type: int
                  constraints:
                    nullable: false
        - createIndex:
            tableName: pulse_card
            indexName: idx_pulse_card_pulse_id
            columns:
              column:
                name: pulse_id
        - createIndex:
            tableName: pulse_card
            indexName: idx_pulse_card_card_id
            columns:
              column:
                name: card_id
        - createTable:
            tableName: pulse_channel
            columns:
              - column:
                  name: id
                  type: int
                  autoIncrement: true
                  constraints:
                    primaryKey: true
                    nullable: false
              - column:
                  name: pulse_id
                  type: int
                  constraints:
                    nullable: false
                    references: pulse(id)
                    foreignKeyName: fk_pulse_channel_ref_pulse_id
                    deferrable: false
                    initiallyDeferred: false
              - column:
                  name: channel_type
                  type: varchar(32)
                  constraints:
                    nullable: false
              - column:
                  name: details
                  type: text
                  constraints:
                    nullable: false
              - column:
                  name: schedule_type
                  type: varchar(32)
                  constraints:
                    nullable: false
              - column:
                  name: schedule_hour
                  type: int
                  constraints:
                    nullable: true
              - column:
                  name: schedule_day
                  type: varchar(64)
                  constraints:
                    nullable: true
              - column:
                  name: created_at
                  type: DATETIME
                  constraints:
                    nullable: false
              - column:
                  name: updated_at
                  type: DATETIME
                  constraints:
                    nullable: false
        - createIndex:
            tableName: pulse_channel
            indexName: idx_pulse_channel_pulse_id
            columns:
              column:
                name: pulse_id
        - createIndex:
            tableName: pulse_channel
            indexName: idx_pulse_channel_schedule_type
            columns:
              column:
                name: schedule_type
        - createTable:
            tableName: pulse_channel_recipient
            columns:
              - column:
                  name: id
                  type: int
                  autoIncrement: true
                  constraints:
                    primaryKey: true
                    nullable: false
              - column:
                  name: pulse_channel_id
                  type: int
                  constraints:
                    nullable: false
                    references: pulse_channel(id)
                    foreignKeyName: fk_pulse_channel_recipient_ref_pulse_channel_id
                    deferrable: false
                    initiallyDeferred: false
              - column:
                  name: user_id
                  type: int
                  constraints:
                    nullable: false
                    references: core_user(id)
                    foreignKeyName: fk_pulse_channel_recipient_ref_user_id
                    deferrable: false
                    initiallyDeferred: false
        - modifySql:
            dbms: postgresql
            replace:
              replace: WITHOUT
              with: WITH
  - changeSet:
      id: 21
      author: agilliland
      changes:
        - createTable:
            tableName: segment
            columns:
              - column:
                  name: id
                  type: int
                  autoIncrement: true
                  constraints:
                    primaryKey: true
                    nullable: false
              - column:
                  name: table_id
                  type: int
                  constraints:
                    nullable: false
                    references: metabase_table(id)
                    foreignKeyName: fk_segment_ref_table_id
                    deferrable: false
                    initiallyDeferred: false
              - column:
                  name: creator_id
                  type: int
                  constraints:
                    nullable: false
                    references: core_user(id)
                    foreignKeyName: fk_segment_ref_creator_id
                    deferrable: false
                    initiallyDeferred: false
              - column:
                  name: name
                  type: varchar(254)
                  constraints:
                    nullable: false
              - column:
                  name: description
                  type: text
                  constraints:
                    nullable: true
              - column:
                  name: is_active
                  type: boolean
                  defaultValueBoolean: true
                  constraints:
                    nullable: false
              - column:
                  name: definition
                  type: text
                  constraints:
                    nullable: false
              - column:
                  name: created_at
                  type: DATETIME
                  constraints:
                    nullable: false
              - column:
                  name: updated_at
                  type: DATETIME
                  constraints:
                    nullable: false
        - createIndex:
            tableName: segment
            indexName: idx_segment_creator_id
            columns:
              column:
                name: creator_id
        - createIndex:
            tableName: segment
            indexName: idx_segment_table_id
            columns:
              column:
                name: table_id
        - modifySql:
            dbms: postgresql
            replace:
              replace: WITHOUT
              with: WITH
  - changeSet:
      id: 22
      author: agilliland
      changes:
        - addColumn:
            tableName: revision
            columns:
              - column:
                  name: message
                  type: text
                  constraints:
                    nullable: true
  - changeSet:
      id: 23
      author: agilliland
      objectQuotingStrategy: ${quote_strategy}
      changes:
        - modifyDataType:
            tableName: metabase_table
            columnName: rows
            newDataType: BIGINT
  - changeSet:
      id: 24
      author: agilliland
      changes:
        - createTable:
            tableName: dependency
            columns:
              - column:
                  name: id
                  type: int
                  autoIncrement: true
                  constraints:
                    primaryKey: true
                    nullable: false
              - column:
                  name: model
                  type: varchar(32)
                  constraints:
                    nullable: false
              - column:
                  name: model_id
                  type: int
                  constraints:
                    nullable: false
              - column:
                  name: dependent_on_model
                  type: varchar(32)
                  constraints:
                    nullable: false
              - column:
                  name: dependent_on_id
                  type: int
                  constraints:
                    nullable: false
              - column:
                  name: created_at
                  type: DATETIME
                  constraints:
                    nullable: false
        - createIndex:
            tableName: dependency
            indexName: idx_dependency_model
            columns:
              column:
                name: model
        - createIndex:
            tableName: dependency
            indexName: idx_dependency_model_id
            columns:
              column:
                name: model_id
        - createIndex:
            tableName: dependency
            indexName: idx_dependency_dependent_on_model
            columns:
              column:
                name: dependent_on_model
        - createIndex:
            tableName: dependency
            indexName: idx_dependency_dependent_on_id
            columns:
              column:
                name: dependent_on_id
        - modifySql:
            dbms: postgresql
            replace:
              replace: WITHOUT
              with: WITH
  - changeSet:
      id: 25
      author: agilliland
      changes:
        - createTable:
            tableName: metric
            columns:
              - column:
                  name: id
                  type: int
                  autoIncrement: true
                  constraints:
                    primaryKey: true
                    nullable: false
              - column:
                  name: table_id
                  type: int
                  constraints:
                    nullable: false
                    references: metabase_table(id)
                    foreignKeyName: fk_metric_ref_table_id
                    deferrable: false
                    initiallyDeferred: false
              - column:
                  name: creator_id
                  type: int
                  constraints:
                    nullable: false
                    references: core_user(id)
                    foreignKeyName: fk_metric_ref_creator_id
                    deferrable: false
                    initiallyDeferred: false
              - column:
                  name: name
                  type: varchar(254)
                  constraints:
                    nullable: false
              - column:
                  name: description
                  type: text
                  constraints:
                    nullable: true
              - column:
                  name: is_active
                  type: boolean
                  defaultValueBoolean: true
                  constraints:
                    nullable: false
              - column:
                  name: definition
                  type: text
                  constraints:
                    nullable: false
              - column:
                  name: created_at
                  type: DATETIME
                  constraints:
                    nullable: false
              - column:
                  name: updated_at
                  type: DATETIME
                  constraints:
                    nullable: false
        - createIndex:
            tableName: metric
            indexName: idx_metric_creator_id
            columns:
              column:
                name: creator_id
        - createIndex:
            tableName: metric
            indexName: idx_metric_table_id
            columns:
              column:
                name: table_id
        - modifySql:
            dbms: postgresql
            replace:
              replace: WITHOUT
              with: WITH
  - changeSet:
      id: 26
      author: agilliland
      changes:
        - addColumn:
            tableName: metabase_database
            columns:
              - column:
                  name: is_full_sync
                  type: boolean
                  defaultValueBoolean: true
                  constraints:
                    nullable: false
        - sql:
            sql: update metabase_database set is_full_sync = true
  - changeSet:
      id: 27
      author: agilliland
      changes:
        - createTable:
            tableName: dashboardcard_series
            columns:
              - column:
                  name: id
                  type: int
                  autoIncrement: true
                  constraints:
                    primaryKey: true
                    nullable: false
              - column:
                  name: dashboardcard_id
                  type: int
                  constraints:
                    nullable: false
                    references: report_dashboardcard(id)
                    foreignKeyName: fk_dashboardcard_series_ref_dashboardcard_id
                    deferrable: false
                    initiallyDeferred: false
              - column:
                  name: card_id
                  type: int
                  constraints:
                    nullable: false
                    references: report_card(id)
                    foreignKeyName: fk_dashboardcard_series_ref_card_id
                    deferrable: false
                    initiallyDeferred: false
              - column:
                  name: position
                  type: int
                  constraints:
                    nullable: false
        - createIndex:
            tableName: dashboardcard_series
            indexName: idx_dashboardcard_series_dashboardcard_id
            columns:
              column:
                name: dashboardcard_id
        - createIndex:
            tableName: dashboardcard_series
            indexName: idx_dashboardcard_series_card_id
            columns:
              column:
                name: card_id
        - modifySql:
            dbms: postgresql
            replace:
              replace: WITHOUT
              with: WITH
  - changeSet:
      id: 28
      author: agilliland
      changes:
        - addColumn:
            tableName: core_user
            columns:
              - column:
                  name: is_qbnewb
                  type: boolean
                  defaultValueBoolean: true
                  constraints:
                    nullable: false
  - changeSet:
      id: 29
      author: agilliland
      changes:
        - addColumn:
            tableName: pulse_channel
            columns:
              - column:
                  name: schedule_frame
                  type: varchar(32)
                  constraints:
                    nullable: true
  - changeSet:
      id: 30
      author: agilliland
      changes:
        - addColumn:
            tableName: metabase_field
            columns:
              - column:
                  name: visibility_type
                  type: varchar(32)
                  constraints:
                    nullable: true
                    deferrable: false
                    initiallyDeferred: false
        - addNotNullConstraint:
            columnDataType: varchar(32)
            columnName: visibility_type
            defaultNullValue: unset
            tableName: metabase_field
  - changeSet:
      id: 31
      author: agilliland
      changes:
        - addColumn:
            tableName: metabase_field
            columns:
              - column:
                  name: fk_target_field_id
                  type: int
                  constraints:
                    nullable: true
                    deferrable: false
                    initiallyDeferred: false
  - changeSet:
      id: 32
      author: camsaul
      changes:
        ######################################## label table ########################################
        - createTable:
            tableName: label
            columns:
              - column:
                  name: id
                  type: int
                  autoIncrement: true
                  constraints:
                    primaryKey: true
                    nullable: false
              - column:
                  name: name
                  type: VARCHAR(254)
                  constraints:
                    nullable: false
              - column:
                  name: slug
                  type: VARCHAR(254)
                  constraints:
                    nullable: false
                    unique: true
              - column:
                  name: icon
                  type: VARCHAR(128)
        - createIndex:
            tableName: label
            indexName: idx_label_slug
            columns:
              column:
                name: slug
        ######################################## card_label table ########################################
        - createTable:
            tableName: card_label
            columns:
              - column:
                  name: id
                  type: int
                  autoIncrement: true
                  constraints:
                    primaryKey: true
                    nullable: false
              - column:
                  name: card_id
                  type: int
                  constraints:
                    nullable: false
                    references: report_card(id)
                    foreignKeyName: fk_card_label_ref_card_id
                    deferrable: false
                    initiallyDeferred: false
              - column:
                  name: label_id
                  type: int
                  constraints:
                    nullable: false
                    references: label(id)
                    foreignKeyName: fk_card_label_ref_label_id
                    deferrable: false
                    initiallyDeferred: false
        - addUniqueConstraint:
            tableName: card_label
            columnNames: card_id, label_id
            constraintName: unique_card_label_card_id_label_id
        - createIndex:
            tableName: card_label
            indexName: idx_card_label_card_id
            columns:
              column:
                name: card_id
        - createIndex:
            tableName: card_label
            indexName: idx_card_label_label_id
            columns:
              column:
                name: label_id
        ######################################## add archived column to report_card ########################################
        - addColumn:
            tableName: report_card
            columns:
              - column:
                  name: archived
                  type: boolean
                  defaultValueBoolean: false
                  constraints:
                    nullable: false
  - changeSet:
      id: 32
      author: agilliland
      changes:
        - createTable:
            tableName: raw_table
            columns:
              - column:
                  name: id
                  type: int
                  autoIncrement: true
                  constraints:
                    primaryKey: true
                    nullable: false
              - column:
                  name: database_id
                  type: int
                  constraints:
                    nullable: false
                    references: metabase_database(id)
                    foreignKeyName: fk_rawtable_ref_database
                    deferrable: false
                    initiallyDeferred: false
              - column:
                  name: active
                  type: boolean
                  constraints:
                    nullable: false
              - column:
                  name: schema
                  type: varchar(255)
                  constraints:
                    nullable: true
              - column:
                  name: name
                  type: varchar(255)
                  constraints:
                    nullable: false
              - column:
                  name: details
                  type: text
                  constraints:
                    nullable: false
              - column:
                  name: created_at
                  type: DATETIME
                  constraints:
                    nullable: false
              - column:
                  name: updated_at
                  type: DATETIME
                  constraints:
                    nullable: false
        - createIndex:
            tableName: raw_table
            indexName: idx_rawtable_database_id
            columns:
              column:
                name: database_id
        - addUniqueConstraint:
            tableName: raw_table
            columnNames: database_id, schema, name
            constraintName: uniq_raw_table_db_schema_name
        - createTable:
            tableName: raw_column
            columns:
              - column:
                  name: id
                  type: int
                  autoIncrement: true
                  constraints:
                    primaryKey: true
                    nullable: false
              - column:
                  name: raw_table_id
                  type: int
                  constraints:
                    nullable: false
                    references: raw_table(id)
                    foreignKeyName: fk_rawcolumn_tableid_ref_rawtable
                    deferrable: false
                    initiallyDeferred: false
              - column:
                  name: active
                  type: boolean
                  constraints:
                    nullable: false
              - column:
                  name: name
                  type: varchar(255)
                  constraints:
                    nullable: false
              - column:
                  name: column_type
                  type: varchar(128)
                  constraints:
                    nullable: true
              - column:
                  name: is_pk
                  type: boolean
                  constraints:
                    nullable: false
              - column:
                  name: fk_target_column_id
                  type: int
                  constraints:
                    nullable: true
                    references: raw_column(id)
                    foreignKeyName: fk_rawcolumn_fktarget_ref_rawcolumn
                    deferrable: false
                    initiallyDeferred: false
              - column:
                  name: details
                  type: text
                  constraints:
                    nullable: false
              - column:
                  name: created_at
                  type: DATETIME
                  constraints:
                    nullable: false
              - column:
                  name: updated_at
                  type: DATETIME
                  constraints:
                    nullable: false
        - createIndex:
            tableName: raw_column
            indexName: idx_rawcolumn_raw_table_id
            columns:
              column:
                name: raw_table_id
        - addUniqueConstraint:
            tableName: raw_column
            columnNames: raw_table_id, name
            constraintName: uniq_raw_column_table_name
        - addColumn:
            tableName: metabase_table
            columns:
              - column:
                  name: raw_table_id
                  type: int
                  constraints:
                    nullable: true
                    deferrable: false
                    initiallyDeferred: false
        - addColumn:
            tableName: metabase_field
            columns:
              - column:
                  name: raw_column_id
                  type: int
                  constraints:
                    nullable: true
                    deferrable: false
                    initiallyDeferred: false
        - addColumn:
            tableName: metabase_field
            columns:
              - column:
                  name: last_analyzed
                  type: DATETIME
                  constraints:
                    nullable: true
                    deferrable: false
                    initiallyDeferred: false
        - modifySql:
            dbms: postgresql
            replace:
              replace: WITHOUT
              with: WITH
  - changeSet:
      id: 34
      author: tlrobinson
      changes:
        ######################################## add enabled column to pulse_channel ########################################
        - addColumn:
            tableName: pulse_channel
            columns:
              - column:
                  name: enabled
                  type: boolean
                  defaultValueBoolean: true
                  constraints:
                    nullable: false
  - changeSet:
      id: 35
      author: agilliland
      changes:
        - modifyDataType:
            tableName: setting
            columnName: value
            newDataType: TEXT
        - addNotNullContstraint:
            tableName: setting
            columnNames: value
  - changeSet:
      id: 36
      author: agilliland
      changes:
        - addColumn:
            tableName: report_dashboard
            columns:
              - column:
                  name: parameters
                  type: text
                  constraints:
                    nullable: true
                    deferrable: false
                    initiallyDeferred: false
        - addNotNullConstraint:
            columnDataType: text
            columnName: parameters
            defaultNullValue: '[]'
            tableName: report_dashboard
        - addColumn:
            tableName: report_dashboardcard
            columns:
              - column:
                  name: parameter_mappings
                  type: text
                  constraints:
                    nullable: true
                    deferrable: false
                    initiallyDeferred: false
        - addNotNullConstraint:
            columnDataType: text
            columnName: parameter_mappings
            defaultNullValue: '[]'
            tableName: report_dashboardcard
  - changeSet:
      id: 37
      author: tlrobinson
      changes:
        - addColumn:
            tableName: query_queryexecution
            columns:
              - column:
                  name: query_hash
                  type: int
                  constraints:
                    nullable: true
        - addNotNullConstraint:
            tableName: query_queryexecution
            columnName: query_hash
            columnDataType: int
            defaultNullValue: 0
        - createIndex:
            tableName: query_queryexecution
            indexName: idx_query_queryexecution_query_hash
            columns:
              column:
                name: query_hash
        - createIndex:
            tableName: query_queryexecution
            indexName: idx_query_queryexecution_started_at
            columns:
              column:
                name: started_at
  - changeSet:
      id: 38
      author: camsaul
      changes:
        ######################################## Add "points_of_interest" metadata column to various models ########################################
        - addColumn:
            tableName: metabase_database
            columns:
              - column:
                  name: points_of_interest
                  type: text
        - addColumn:
            tableName: metabase_table
            columns:
              - column:
                  name: points_of_interest
                  type: text
        - addColumn:
            tableName: metabase_field
            columns:
              - column:
                  name: points_of_interest
                  type: text
        - addColumn:
            tableName: report_dashboard
            columns:
              - column:
                  name: points_of_interest
                  type: text
        - addColumn:
            tableName: metric
            columns:
              - column:
                  name: points_of_interest
                  type: text
        - addColumn:
            tableName: segment
            columns:
              - column:
                  name: points_of_interest
                  type: text
        ######################################## Add "caveats" metadata column to various models ########################################
        - addColumn:
            tableName: metabase_database
            columns:
              - column:
                  name: caveats
                  type: text
        - addColumn:
            tableName: metabase_table
            columns:
              - column:
                  name: caveats
                  type: text
        - addColumn:
            tableName: metabase_field
            columns:
              - column:
                  name: caveats
                  type: text
        - addColumn:
            tableName: report_dashboard
            columns:
              - column:
                  name: caveats
                  type: text
        - addColumn:
            tableName: metric
            columns:
              - column:
                  name: caveats
                  type: text
        - addColumn:
            tableName: segment
            columns:
              - column:
                  name: caveats
                  type: text
        ######################################## Add "how_is_this_calculated" to metric ########################################
        - addColumn:
            tableName: metric
            columns:
              - column:
                  name: how_is_this_calculated
                  type: text
        ######################################## Add "most important dashboard" (0 or 1 dashboards) ########################################
        - addColumn:
            tableName: report_dashboard
            columns:
              - column:
                  name: show_in_getting_started
                  type: boolean
                  defaultValueBoolean: false
                  constraints:
                    nullable: false
        - createIndex:
            tableName: report_dashboard
            indexName: idx_report_dashboard_show_in_getting_started
            columns:
              column:
                name: show_in_getting_started
        ######################################## Add "most important metrics" (0+ metrics) ########################################
        - addColumn:
            tableName: metric
            columns:
              - column:
                  name: show_in_getting_started
                  type: boolean
                  defaultValueBoolean: false
                  constraints:
                    nullable: false
        - createIndex:
            tableName: metric
            indexName: idx_metric_show_in_getting_started
            columns:
              column:
                name: show_in_getting_started
        ######################################## Add "most important tables (0+ tables) ########################################
        - addColumn:
            tableName: metabase_table
            columns:
              - column:
                  name: show_in_getting_started
                  type: boolean
                  defaultValueBoolean: false
                  constraints:
                    nullable: false
        - createIndex:
            tableName: metabase_table
            indexName: idx_metabase_table_show_in_getting_started
            columns:
              column:
                name: show_in_getting_started
        ######################################## Add "most important segments" (0+ segments) ########################################
        - addColumn:
            tableName: segment
            columns:
              - column:
                  name: show_in_getting_started
                  type: boolean
                  defaultValueBoolean: false
                  constraints:
                    nullable: false
        - createIndex:
            tableName: segment
            indexName: idx_segment_show_in_getting_started
            columns:
              column:
                name: show_in_getting_started
        ######################################## Add "metric_important_field" table ########################################
        - createTable:
            tableName: metric_important_field
            columns:
              - column:
                  name: id
                  type: int
                  autoIncrement: true
                  constraints:
                    primaryKey: true
                    nullable: false
              - column:
                  name: metric_id
                  type: int
                  constraints:
                    nullable: false
                    references: metric(id)
                    foreignKeyName: fk_metric_important_field_metric_id
              - column:
                  name: field_id
                  type: int
                  constraints:
                    nullable: false
                    references: metabase_field(id)
                    foreignKeyName: fk_metric_important_field_metabase_field_id
        - addUniqueConstraint:
            tableName: metric_important_field
            columnNames: metric_id, field_id
            constraintName: unique_metric_important_field_metric_id_field_id
        - createIndex:
            tableName: metric_important_field
            indexName: idx_metric_important_field_metric_id
            columns:
              column:
                name: metric_id
        - createIndex:
            tableName: metric_important_field
            indexName: idx_metric_important_field_field_id
            columns:
              column:
                name: field_id
  - changeSet:
      id: 39
      author: camsaul
      changes:
        - addColumn:
            tableName: core_user
            columns:
              - column:
                  name: google_auth
                  type: boolean
                  defaultValueBoolean: false
                  constraints:
                    nullable: false
  - changeSet:
      id: 40
      author: camsaul
      changes:
        ############################################################ add PermissionsGroup table ############################################################
        - createTable:
            tableName: permissions_group
            columns:
              - column:
                  name: id
                  type: int
                  autoIncrement: true
                  constraints:
                    primaryKey: true
                    nullable: false
              # TODO - it would be nice to make this a case-insensitive unique constraint / index?
              - column:
                  name: name
                  type: varchar(255)
                  constraints:
                    nullable: false
                    unique: true
                    uniqueConstraintName: unique_permissions_group_name
        - createIndex:
            tableName: permissions_group
            indexName: idx_permissions_group_name
            columns:
              column:
                name: name
        ############################################################ add PermissionsGroupMembership table ############################################################
        - createTable:
            tableName: permissions_group_membership
            columns:
              - column:
                  name: id
                  type: int
                  autoIncrement: true
                  constraints:
                    primaryKey: true
                    nullable: false
              - column:
                  name: user_id
                  type: int
                  constraints:
                    nullable: false
                    references: core_user(id)
                    foreignKeyName: fk_permissions_group_membership_user_id
              - column:
                  name: group_id
                  type: int
                  constraints:
                    nullable: false
                    references: permissions_group(id)
                    foreignKeyName: fk_permissions_group_group_id
        - addUniqueConstraint:
            tableName: permissions_group_membership
            columnNames: user_id, group_id
            constraintName: unique_permissions_group_membership_user_id_group_id
        # for things like all users in a given group
        - createIndex:
            tableName: permissions_group_membership
            indexName: idx_permissions_group_membership_group_id
            columns:
              column:
                name: group_id
        # for things like all groups a user belongs to
        - createIndex:
            tableName: permissions_group_membership
            indexName: idx_permissions_group_membership_user_id
            columns:
              column:
                name: user_id
        # for things like is given user a member of a given group (TODO - not sure we need this)
        - createIndex:
            tableName: permissions_group_membership
            indexName: idx_permissions_group_membership_group_id_user_id
            columns:
              column:
                name: group_id
              column:
                name: user_id
        ############################################################ add Permissions table ############################################################
        - createTable:
            tableName: permissions
            columns:
              - column:
                  name: id
                  type: int
                  autoIncrement: true
                  constraints:
                    primaryKey: true
                    nullable: false
              - column:
                  name: object
                  type: varchar(254)
                  constraints:
                    nullable: false
              - column:
                  name: group_id
                  type: int
                  constraints:
                    nullable: false
                    references: permissions_group(id)
                    foreignKeyName: fk_permissions_group_id
        - createIndex:
            tableName: permissions
            indexName: idx_permissions_group_id
            columns:
              column:
                name: group_id
        - createIndex:
            tableName: permissions
            indexName: idx_permissions_object
            columns:
              column:
                name: object
        - createIndex:
            tableName: permissions
            indexName: idx_permissions_group_id_object
            columns:
              column:
                name: group_id
              column:
                name: object
        - addUniqueConstraint:
            tableName: permissions
            columnNames: group_id, object
        ############################################################ Tweaks to metabase_table ############################################################
        # Modify the length of metabase_table.schema from 256 -> 254
        # It turns out MySQL InnoDB indices have to be 767 bytes or less (at least for older versions of MySQL)
        # and 'utf8' text columns can use up to 3 bytes per character in MySQL -- see http://stackoverflow.com/a/22515986/1198455
        # So 256 * 3 = 768 bytes (too large to index / add unique constraints)
        # Drop this to 254; 254 * 3 = 762, which should give us room to index it along with a 4-byte integer as well if need be
        # Hoping this doesn't break anyone's existing databases. Hopefully there aren't any schemas that are 255 or 256 bytes long out there; any longer
        # and it would have already broke; any shorter and there's not problem.
        # Anyway, better to break it now than to leave it as-is and have and break permissions where the columns have to be 254 characters wide
        - modifyDataType:
            tableName: metabase_table
            columnName: schema
            newDataType: varchar(254)
        # Add index: this is for doing things like getting all the tables that belong to a given schema
        - createIndex:
            tableName: metabase_table
            indexName: idx_metabase_table_db_id_schema
            columns:
              column:
                name: db_id
              column:
                name: schema
  - changeSet:
      id: 41
      author: camsaul
      changes:
        - dropColumn:
            tableName: metabase_field
            columnName: field_type
        - addDefaultValue:
            tableName: metabase_field
            columnName: active
            defaultValueBoolean: true
        - addDefaultValue:
            tableName: metabase_field
            columnName: preview_display
            defaultValueBoolean: true
        - addDefaultValue:
            tableName: metabase_field
            columnName: position
            defaultValueNumeric: 0
        - addDefaultValue:
            tableName: metabase_field
            columnName: visibility_type
            defaultValue: "normal"
  - changeSet:
      id: 42
      author: camsaul
      changes:
        - dropForeignKeyConstraint:
            baseTableName: query_queryexecution
            constraintName: fk_queryexecution_ref_query_id
        - dropColumn:
            tableName: query_queryexecution
            columnName: query_id
        - dropColumn:
            tableName: core_user
            columnName: is_staff
        - dropColumn:
            tableName: metabase_database
            columnName: organization_id
        - dropColumn:
            tableName: report_card
            columnName: organization_id
        - dropColumn:
            tableName: report_dashboard
            columnName: organization_id
        - dropTable:
            tableName: annotation_annotation
        - dropTable:
            tableName: core_permissionsviolation
        - dropTable:
            tableName: core_userorgperm
        - dropTable:
            tableName: core_organization
        - dropTable:
            tableName: metabase_foreignkey
        - dropTable:
            tableName: metabase_tablesegment
        - dropTable:
            tableName: query_query
        - dropTable:
            tableName: report_dashboardsubscription
        - dropTable:
            tableName: report_emailreport_recipients
        - dropTable:
            tableName: report_emailreportexecutions
        - dropTable:
            tableName: report_emailreport
  - changeSet:
      id: 43
      author: camsaul
      validCheckSum: 7:b20750a949504e93efced32877a4488f
      validCheckSum: 7:dbc18c8ca697fc335869f0ed0eb5f4cb
      changes:
        - createTable:
            tableName: permissions_revision
            remarks: 'Used to keep track of changes made to permissions.'
            columns:
              - column:
                  name: id
                  type: int
                  autoIncrement: true
                  constraints:
                    primaryKey: true
                    nullable: false
              - column:
                  name: before
                  type: text
                  remarks: 'Serialized JSON of the permissions before the changes.'
                  constraints:
                    nullable: false
              - column:
                  name: after
                  type: text
                  remarks: 'Serialized JSON of the permissions after the changes.'
                  constraints:
                    nullable: false
              - column:
                  name: user_id
                  type: int
                  remarks: 'The ID of the admin who made this set of changes.'
                  constraints:
                    nullable: false
                    references: core_user(id)
                    foreignKeyName: fk_permissions_revision_user_id
              - column:
                  name: created_at
                  type: datetime
                  remarks: 'The timestamp of when these changes were made.'
                  constraints:
                    nullable: false
              - column:
                  name: remark
                  type: text
                  remarks: 'Optional remarks explaining why these changes were made.'
  - changeSet:
      id: 44
      author: camsaul
      changes:
        - dropColumn:
            tableName: report_card
            columnName: public_perms
        - dropColumn:
            tableName: report_dashboard
            columnName: public_perms
        - dropColumn:
            tableName: pulse
            columnName: public_perms
  - changeSet:
      id: 45
      author: tlrobinson
      changes:
        - addColumn:
            tableName: report_dashboardcard
            columns:
              - column:
                  name: visualization_settings
                  type: text
        - addNotNullConstraint:
            tableName: report_dashboardcard
            columnName: visualization_settings
            columnDataType: text
            defaultNullValue: '{}'
  - changeSet:
      id: 46
      author: camsaul
      objectQuotingStrategy: ${quote_strategy}
      changes:
        - addNotNullConstraint:
            tableName: report_dashboardcard
            columnName: row
            columnDataType: integer
            defaultNullValue: 0
        - addNotNullConstraint:
            tableName: report_dashboardcard
            columnName: col
            columnDataType: integer
            defaultNullValue: 0
        - addDefaultValue:
            tableName: report_dashboardcard
            columnName: row
            defaultValueNumeric: 0
        - addDefaultValue:
            tableName: report_dashboardcard
            columnName: col
            defaultValueNumeric: 0
  - changeSet:
      id: 47
      author: camsaul
      changes:
        ######################################## collection table ########################################
        - createTable:
            tableName: collection
            remarks: 'Collections are an optional way to organize Cards and handle permissions for them.'
            columns:
              - column:
                  name: id
                  type: int
                  autoIncrement: true
                  constraints:
                    primaryKey: true
                    nullable: false
              - column:
                  name: name
                  type: text
                  remarks: 'The unique, user-facing name of this Collection.'
                  constraints:
                    nullable: false
              - column:
                  name: slug
                  type: varchar(254)
                  remarks: 'URL-friendly, sluggified, indexed version of name.'
                  constraints:
                    nullable: false
                    unique: true
              - column:
                  name: description
                  type: text
                  remarks: 'Optional description for this Collection.'
              - column:
                  name: color
                  type: char(7)
                  remarks: 'Seven-character hex color for this Collection, including the preceding hash sign.'
                  constraints:
                    nullable: false
              - column:
                  name: archived
                  type: boolean
                  remarks: 'Whether this Collection has been archived and should be hidden from users.'
                  defaultValueBoolean: false
                  constraints:
                    nullable: false
        - createIndex:
            tableName: collection
            indexName: idx_collection_slug
            columns:
              column:
                name: slug
        ######################################## add collection_id to report_card ########################################
        - addColumn:
            tableName: report_card
            columns:
              - column:
                  name: collection_id
                  type: int
                  remarks: 'Optional ID of Collection this Card belongs to.'
                  constraints:
                    references: collection(id)
                    foreignKeyName: fk_card_collection_id
        - createIndex:
            tableName: report_card
            indexName: idx_card_collection_id
            columns:
              column:
                name: collection_id
  - changeSet:
      id: 48
      author: camsaul
      changes:
        - createTable:
            tableName: collection_revision
            remarks: 'Used to keep track of changes made to collections.'
            columns:
              - column:
                  name: id
                  type: int
                  autoIncrement: true
                  constraints:
                    primaryKey: true
                    nullable: false
              - column:
                  name: before
                  type: text
                  remarks: 'Serialized JSON of the collections graph before the changes.'
                  constraints:
                    nullable: false
              - column:
                  name: after
                  type: text
                  remarks: 'Serialized JSON of the collections graph after the changes.'
                  constraints:
                    nullable: false
              - column:
                  name: user_id
                  type: int
                  remarks: 'The ID of the admin who made this set of changes.'
                  constraints:
                    nullable: false
                    references: core_user(id)
                    foreignKeyName: fk_collection_revision_user_id
              - column:
                  name: created_at
                  type: datetime
                  remarks: 'The timestamp of when these changes were made.'
                  constraints:
                    nullable: false
              - column:
                  name: remark
                  type: text
                  remarks: 'Optional remarks explaining why these changes were made.'
  - changeSet:
      id: 49
      author: camsaul
      changes:
        ######################################## Card public_uuid & indices ########################################
        - addColumn:
            tableName: report_card
            columns:
              - column:
                  name: public_uuid
                  type: char(36)
                  remarks: 'Unique UUID used to in publically-accessible links to this Card.'
                  constraints:
                    unique: true
              - column:
                  name: made_public_by_id
                  type: int
                  remarks: 'The ID of the User who first publically shared this Card.'
                  constraints:
                    references: core_user(id)
                    foreignKeyName: fk_card_made_public_by_id
        - createIndex:
            tableName: report_card
            indexName: idx_card_public_uuid
            columns:
              column:
                name: public_uuid
        ######################################## Dashboard public_uuid & indices ########################################
        - addColumn:
            tableName: report_dashboard
            columns:
              - column:
                  name: public_uuid
                  type: char(36)
                  remarks: 'Unique UUID used to in publically-accessible links to this Dashboard.'
                  constraints:
                    unique: true
              - column:
                  name: made_public_by_id
                  type: int
                  remarks: 'The ID of the User who first publically shared this Dashboard.'
                  constraints:
                    references: core_user(id)
                    foreignKeyName: fk_dashboard_made_public_by_id
        - createIndex:
            tableName: report_dashboard
            indexName: idx_dashboard_public_uuid
            columns:
              column:
                name: public_uuid
        ######################################## make query_queryexecution.executor_id nullable ########################################
        - dropNotNullConstraint:
            tableName: query_queryexecution
            columnName: executor_id
            columnDataType: int
  - changeSet:
      id: 50
      author: camsaul
      changes:
        ######################################## new Card columns ########################################
        - addColumn:
            tableName: report_card
            columns:
              - column:
                  name: enable_embedding
                  type: boolean
                  remarks: 'Is this Card allowed to be embedded in different websites (using a signed JWT)?'
                  defaultValueBoolean: false
                  constraints:
                    nullable: false
              - column:
                  name: embedding_params
                  type: text
                  remarks: 'Serialized JSON containing information about required parameters that must be supplied when embedding this Card.'
          ######################################## new Card columns ########################################
        - addColumn:
            tableName: report_dashboard
            columns:
              - column:
                  name: enable_embedding
                  type: boolean
                  remarks: 'Is this Dashboard allowed to be embedded in different websites (using a signed JWT)?'
                  defaultValueBoolean: false
                  constraints:
                    nullable: false
              - column:
                  name: embedding_params
                  type: text
                  remarks: 'Serialized JSON containing information about required parameters that must be supplied when embedding this Dashboard.'
  - changeSet:
      id: 51
      author: camsaul
      changes:
        - createTable:
            tableName: query_execution
            remarks: 'A log of executed queries, used for calculating historic execution times, auditing, and other purposes.'
            columns:
              - column:
                  name: id
                  type: int
                  autoIncrement: true
                  constraints:
                    primaryKey: true
                    nullable: false
              - column:
                  name: hash
                  type: binary(32)
                  remarks: 'The hash of the query dictionary. This is a 256-bit SHA3 hash of the query.'
                  constraints:
                    nullable: false
              - column:
                  name: started_at
                  type: datetime
                  remarks: 'Timestamp of when this query started running.'
                  constraints:
                    nullable: false
              - column:
                  name: running_time
                  type: integer
                  remarks: 'The time, in milliseconds, this query took to complete.'
                  constraints:
                    nullable: false
              - column:
                  name: result_rows
                  type: integer
                  remarks: 'Number of rows in the query results.'
                  constraints:
                    nullable: false
              - column:
                  name: native
                  type: boolean
                  remarks: 'Whether the query was a native query, as opposed to an MBQL one (e.g., created with the GUI).'
                  constraints:
                    nullable: false
              - column:
                  name: context
                  type: varchar(32)
                  remarks: 'Short string specifying how this query was executed, e.g. in a Dashboard or Pulse.'
              - column:
                  name: error
                  type: text
                  remarks: 'Error message returned by failed query, if any.'
              # The following columns are foreign keys, but we don't keep FK constraints on them for a few reasons:
              # - We don't want to keep indexes on these columns since they wouldn't be generally useful and for size and performance reasons
              # - If a related object (e.g. a Dashboard) is deleted, we don't want to delete the related entries in the QueryExecution log.
              #   We could do something like make the constraint ON DELETE SET NULL, but that would require a full table scan to handle;
              #   If the QueryExecution log became tens of millions of rows large it would take a very long time to scan and update records
              - column:
                  name: executor_id
                  type: integer
                  remarks: 'The ID of the User who triggered this query execution, if any.'
              - column:
                  name: card_id
                  type: integer
                  remarks: 'The ID of the Card (Question) associated with this query execution, if any.'
              - column:
                  name: dashboard_id
                  type: integer
                  remarks: 'The ID of the Dashboard associated with this query execution, if any.'
              - column:
                  name: pulse_id
                  type: integer
                  remarks: 'The ID of the Pulse associated with this query execution, if any.'
        # For things like auditing recently executed queries
        - createIndex:
            tableName: query_execution
            indexName: idx_query_execution_started_at
            columns:
              column:
                name: started_at
        # For things like seeing the 10 most recent executions of a certain query
        - createIndex:
            tableName: query_execution
            indexName: idx_query_execution_query_hash_started_at
            columns:
              column:
                name: query_hash
              column:
                name: started_at
  - property:
        name: blob.type
        value: blob
        dbms: mysql,h2,mariadb
  - property:
      name: blob.type
      value: bytea
      dbms: postgresql
  - changeSet:
      id: 52
      author: camsaul
      changes:
        - createTable:
            tableName: query_cache
            remarks: 'Cached results of queries are stored here when using the DB-based query cache.'
            columns:
              - column:
                  name: query_hash
                  type: binary(32)
                  remarks: 'The hash of the query dictionary. (This is a 256-bit SHA3 hash of the query dict).'
                  constraints:
                    primaryKey: true
                    nullable: false
              - column:
                  name: updated_at
                  type: datetime
                  remarks: 'The timestamp of when these query results were last refreshed.'
                  constraints:
                    nullable: false
              - column:
                  name: results
                  type: ${blob.type}
                  remarks: 'Cached, compressed results of running the query with the given hash.'
                  constraints:
                    nullable: false
        - createIndex:
            tableName: query_cache
            indexName: idx_query_cache_updated_at
            columns:
              column:
                name: updated_at
        - addColumn:
            tableName: report_card
            columns:
              - column:
                  name: cache_ttl
                  type: int
                  remarks: 'The maximum time, in seconds, to return cached results for this Card rather than running a new query.'
  - changeSet:
      id: 53
      author: camsaul
      changes:
        - createTable:
            tableName: query
            remarks: 'Information (such as average execution time) for different queries that have been previously ran.'
            columns:
              - column:
                  name: query_hash
                  type: binary(32)
                  remarks: 'The hash of the query dictionary. (This is a 256-bit SHA3 hash of the query dict.)'
                  constraints:
                    primaryKey: true
                    nullable: false
              - column:
                  name: average_execution_time
                  type: int
                  remarks: 'Average execution time for the query, round to nearest number of milliseconds. This is updated as a rolling average.'
                  constraints:
                    nullable: false
  - changeSet:
      id: 54
      author: tlrobinson
      validCheckSum: '7:695b12a78e897c62c21d41bfb04ab44b'
      validCheckSum: '7:0857800db71a4757e7202aad4eaed48d'
      changes:
        - addColumn:
            tableName: pulse
            columns:
              - column:
                  name: skip_if_empty
                  type: boolean
                  remarks: 'Skip a scheduled Pulse if none of its questions have any results'
                  defaultValueBoolean: false
                  constraints:
                    nullable: false
  - changeSet:
      id: 55
      author: camsaul
      changes:
        - addColumn:
            tableName: report_dashboard
            columns:
              - column:
                  name: archived
                  type: boolean
                  remarks: 'Is this Dashboard archived (effectively treated as deleted?)'
                  defaultValueBoolean: false
                  constraints:
                    nullable: false
              - column:
                  name: position
                  type: integer
                  remarks: 'The position this Dashboard should appear in the Dashboards list, lower-numbered positions appearing before higher numbered ones.'
        - createTable:
            tableName: dashboard_favorite
            remarks: 'Presence of a row here indicates a given User has favorited a given Dashboard.'
            columns:
              - column:
                  name: id
                  type: int
                  autoIncrement: true
                  constraints:
                    primaryKey: true
                    nullable: false
              - column:
                  name: user_id
                  type: int
                  remarks: 'ID of the User who favorited the Dashboard.'
                  constraints:
                    nullable: false
                    references: core_user(id)
                    foreignKeyName: fk_dashboard_favorite_user_id
                    deleteCascade: true
              - column:
                  name: dashboard_id
                  type: int
                  remarks: 'ID of the Dashboard favorited by the User.'
                  constraints:
                    nullable: false
                    references: report_dashboard(id)
                    foreignKeyName: fk_dashboard_favorite_dashboard_id
                    deleteCascade: true
        - addUniqueConstraint:
            tableName: dashboard_favorite
            columnNames: user_id, dashboard_id
            constraintName: unique_dashboard_favorite_user_id_dashboard_id
        - createIndex:
            tableName: dashboard_favorite
            indexName: idx_dashboard_favorite_user_id
            columns:
              - column:
                  name: user_id
        - createIndex:
            tableName: dashboard_favorite
            indexName: idx_dashboard_favorite_dashboard_id
            columns:
              - column:
                  name: dashboard_id
  - changeSet:
      id: 56
      author: wwwiiilll
      comment: 'Added 0.25.0'
      changes:
        - addColumn:
            tableName: core_user
            columns:
              - column:
                  name: ldap_auth
                  type: boolean
                  defaultValueBoolean: false
                  constraints:
                    nullable: false
  - changeSet:
      id: 57
      author: camsaul
      comment: 'Added 0.25.0'
      changes:
        - addColumn:
            tableName: report_card
            columns:
              - column:
                  name: result_metadata
                  type: text
                  remarks: 'Serialized JSON containing metadata about the result columns from running the query.'
  - changeSet:
      id: 58
      author: senior
      comment: 'Added 0.25.0'
      changes:
        - createTable:
            tableName: dimension
            remarks: 'Stores references to alternate views of existing fields, such as remapping an integer to a description, like an enum'
            columns:
              - column:
                  name: id
                  type: int
                  autoIncrement: true
                  constraints:
                    primaryKey: true
                    nullable: false
              - column:
                  name: field_id
                  type: int
                  remarks: 'ID of the field this dimension row applies to'
                  constraints:
                    deferrable: false
                    foreignKeyName: fk_dimension_ref_field_id
                    initiallyDeferred: false
                    nullable: false
                    references: metabase_field(id)
                    deleteCascade: true
              - column:
                  name: name
                  type: VARCHAR(254)
                  remarks: 'Short description used as the display name of this new column'
                  constraints:
                    nullable: false
              - column:
                  name: type
                  type: varchar(254)
                  remarks: 'Either internal for a user defined remapping or external for a foreign key based remapping'
                  constraints:
                    nullable: false
              - column:
                  name: human_readable_field_id
                  type: int
                  remarks: 'Only used with external type remappings. Indicates which field on the FK related table to use for display'
                  constraints:
                    deferrable: false
                    foreignKeyName: fk_dimension_displayfk_ref_field_id
                    initiallyDeferred: false
                    nullable: true
                    references: metabase_field(id)
                    deleteCascade: true
              - column:
                  name: created_at
                  type: DATETIME
                  remarks: 'The timestamp of when the dimension was created.'
                  constraints:
                    nullable: false
              - column:
                  name: updated_at
                  type: DATETIME
                  remarks: 'The timestamp of when these dimension was last updated.'
                  constraints:
                    nullable: false
        - addUniqueConstraint:
            tableName: dimension
            columnNames: field_id, name
            constraintName: unique_dimension_field_id_name
        - createIndex:
            tableName: dimension
            indexName: idx_dimension_field_id
            columns:
              - column:
                  name: field_id
  - changeSet:
      id: 59
      author: camsaul
      comment: 'Added 0.26.0'
      changes:
        - addColumn:
            tableName: metabase_field
            columns:
              - column:
                  name: fingerprint
                  type: text
                  remarks: 'Serialized JSON containing non-identifying information about this Field, such as min, max, and percent JSON. Used for classification.'
  - changeSet:
      id: 60
      author: camsaul
      comment: 'Added 0.26.0'
      changes:
        - addColumn:
            tableName: metabase_database
            columns:
              - column:
                  name: metadata_sync_schedule
                  type: varchar(254)
                  remarks: 'The cron schedule string for when this database should undergo the metadata sync process (and analysis for new fields).'
                  defaultValue: '0 50 * * * ? *' # run at the end of every hour
                  constraints:
                    nullable: false
              - column:
                  name: cache_field_values_schedule
                  type: varchar(254)
                  remarks: 'The cron schedule string for when FieldValues for eligible Fields should be updated.'
                  defaultValue: '0 50 0 * * ? *' # run at 12:50 AM
                  constraints:
                    nullable: false
  - changeSet:
      id: 61
      author: camsaul
      comment: 'Added 0.26.0'
      changes:
        - addColumn:
            tableName: metabase_field
            columns:
              - column:
                  name: fingerprint_version
                  type: int
                  remarks: 'The version of the fingerprint for this Field. Used so we can keep track of which Fields need to be analyzed again when new things are added to fingerprints.'
                  defaultValue: 0
                  constraints:
                    nullable: false
  - changeSet:
      id: 62
      author: senior
      comment: 'Added 0.26.0'
      changes:
        - addColumn:
            tableName: metabase_database
            columns:
              - column:
                  name: timezone
                  type: VARCHAR(254)
                  remarks: 'Timezone identifier for the database, set by the sync process'
  - changeSet:
      id: 63
      author: camsaul
      comment: 'Added 0.26.0'
      changes:
        - addColumn:
            tableName: metabase_database
            columns:
              - column:
                  name: is_on_demand
                  type: boolean
                  remarks: 'Whether we should do On-Demand caching of FieldValues for this DB. This means FieldValues are updated when their Field is used in a Dashboard or Card param.'
                  defaultValue: false
                  constraints:
                    nullable: false
  - changeSet:
      id: 64
      author: senior
      comment: 'Added 0.26.0'
      changes:
      - dropForeignKeyConstraint:
          baseTableName: raw_table
          constraintName: fk_rawtable_ref_database
          remarks: 'This FK prevents deleting databases even though RAW_TABLE is no longer used. The table is still around to support downgrades, but the FK reference is no longer needed.'
# Changeset 65 was accidentally released in 0.26.0.RC2. The changeset has been removed from the migrations list so that
# users that haven't ran the migration (i.e. they didn't run 0.26.0.RC2) won't waste time running it just to have it
# reversed. For 0.26.0.RC2 users, the below changeset will remove those tables if they are present
  - changeSet:
      id: 66
      author: senior
      comment: 'Added 0.26.0'
      validCheckSum: '7:e494c2c90fe5c377526da7a6e5ad63a2'
      validCheckSum: '7:76d06b44a544105c2a613603b8bdf25f'
      changes:
        - sql:
            sql: drop table if exists computation_job_result cascade
        - sql:
            sql: drop table if exists computation_job cascade
# NOTE Atte Keinänen 9/28/17: This was originally in changeset 65 as explained above
  - changeSet:
      id: 67
      author: attekei
      comment: 'Added 0.27.0'
      changes:
        - createTable:
            tableName: computation_job
            remarks: 'Stores submitted async computation jobs.'
            columns:
              - column:
                  name: id
                  type: int
                  autoIncrement: true
                  constraints:
                    primaryKey: true
                    nullable: false
              - column:
                  constraints:
                    deferrable: false
                    foreignKeyName: fk_computation_job_ref_user_id
                    initiallyDeferred: false
                    references: core_user(id)
                  name: creator_id
                  type: int
              - column:
                  name: created_at
                  type: DATETIME
                  constraints:
                    nullable: false
              - column:
                  name: updated_at
                  type: DATETIME
                  constraints:
                    nullable: false
              - column:
                  name: type
                  type: varchar(254)
                  constraints:
                    nullable: false
              - column:
                  name: status
                  type: varchar(254)
                  constraints:
                    nullable: false
        - createTable:
            tableName: computation_job_result
            remarks: 'Stores results of async computation jobs.'
            columns:
              - column:
                  name: id
                  type: int
                  autoIncrement: true
                  constraints:
                    primaryKey: true
                    nullable: false
              - column:
                  constraints:
                    deferrable: false
                    foreignKeyName: fk_computation_result_ref_job_id
                    initiallyDeferred: false
                    nullable: false
                    references: computation_job(id)
                  name: job_id
                  type: int
              - column:
                  name: created_at
                  type: DATETIME
                  constraints:
                    nullable: false
              - column:
                  name: updated_at
                  type: DATETIME
                  constraints:
                    nullable: false
              - column:
                  name: permanence
                  type: varchar(254)
                  constraints:
                    nullable: false
              - column:
                  name: payload
                  type: text
                  constraints:
                    nullable: false
  - changeSet:
    - id: 68
    - author: sbelak
    - comment: 'Added 0.27.0'
    - changes:
      - addColumn:
            tableName: computation_job
            columns:
              - column:
                  name: context
                  type: text
              - column:
                  name: ended_at
                  type: DATETIME
  - changeSet:
      id: 69
      author: senior
      comment: 'Added 0.27.0'
      remarks: 'Add columns to the pulse table for alerts'
      changes:
        - addColumn:
            tableName: pulse
            columns:
              - column:
                  name: alert_condition
                  type: varchar(254)
                  remarks: 'Condition (i.e. "rows" or "goal") used as a guard for alerts'
              - column:
                  name: alert_first_only
                  type: boolean
                  remarks: 'True if the alert should be disabled after the first notification'
              - column:
                  name: alert_above_goal
                  type: boolean
                  remarks: 'For a goal condition, alert when above the goal'
        # There is no name for an alert, so this column is only required for pulses
        - dropNotNullConstraint:
            tableName: pulse
            columnName: name
            columnDataType: varchar(254)
  - changeSet:
      id: 70
      author: camsaul
      comment: 'Added 0.28.0'
      changes:
        - addColumn:
            tableName: metabase_field
            columns:
              - column:
                  name: database_type
                  type: varchar(255)
                  remarks: 'The actual type of this column in the database. e.g. VARCHAR or TEXT.'
        # We want to enforce NOT NULL right away for all columns going forward so just put some sort of
        # placeholder in place for existing columns.
        - addNotNullConstraint:
            tableName: metabase_field
            columnName: database_type
            columnDataType: varchar(255)
            defaultNullValue: '?'
  - changeSet:
      id: 71
      author: camsaul
      comment: 'Added 0.28.0'
      changes:
        # drop the NOT NULL constraint on DashboardCard.card_id since we're now letting you add things other than Cards
        # to Dashboards, for example static text cards
        - dropNotNullConstraint:
            tableName: report_dashboardcard
            columnName: card_id
            columnDataType: int
  - changeSet:
      id: 72
      author: senior
      comment: 'Added 0.28.0'
      changes:
        - addColumn:
            tableName: pulse_card
            columns:
              - column:
                  name: include_csv
                  type: boolean
                  defaultValueBoolean: false
                  remarks: 'True if a CSV of the data should be included for this pulse card'
                  constraints:
                    nullable: false
              - column:
                  name: include_xls
                  type: boolean
                  defaultValueBoolean: false
                  remarks: 'True if a XLS of the data should be included for this pulse card'
                  constraints:
                    nullable: false
  - changeSet:
      id: 73
      author: camsaul
      comment: 'Added 0.29.0'
      changes:
        # add a new 'options' (serialized JSON) column to Database to store things like whether we should default to
        # making string searches case-insensitive
        - addColumn:
            tableName: metabase_database
            columns:
              - column:
                  name: options
                  type: text
                  remarks: 'Serialized JSON containing various options like QB behavior.'
  - changeSet:
      id: 74
      author: camsaul
      comment: 'Added 0.29.0'
      changes:
        - addColumn:
            tableName: metabase_field
            columns:
              - column:
                  name: has_field_values
                  type: text
                  remarks: 'Whether we have FieldValues ("list"), should ad-hoc search ("search"), disable entirely ("none"), or infer dynamically (null)"'
  - changeSet:
      id: 75
      author: camsaul
      comment: 'Added 0.28.2'
      changes:
        - addColumn:
            tableName: report_card
            columns:
              name: read_permissions
              type: text
              remarks: 'Permissions required to view this Card and run its query.'
  - changeSet:
      id: 76
      author: senior
      comment: 'Added 0.30.0'
      changes:
        - addColumn:
            tableName: metabase_table
            columns:
              name: fields_hash
              type: text
              remarks: 'Computed hash of all of the fields associated to this table'
  - changeSet:
      id: 77
      author: senior
      comment: 'Added 0.30.0'
      changes:
        - addColumn:
            tableName: core_user
            columns:
              name: login_attributes
              type: text
              remarks: 'JSON serialized map with attributes used for row level permissions'
  - changeSet:
      id: 79
      author: camsaul
      comment: 'Added 0.30.0'
      changes:
        - addColumn:
            tableName: report_dashboard
            columns:
              name: collection_id
              type: int
              remarks: 'Optional ID of Collection this Dashboard belongs to.'
              constraints:
                references: collection(id)
                foreignKeyName: fk_dashboard_collection_id
              # TODO - if someone deletes a collection, what should happen to the Dashboards that are in it? Should they
              # get deleted as well? Or should collection_id be cleared, effectively putting them in the so-called
              # "root" collection?
        - createIndex:
            tableName: report_dashboard
            indexName: idx_dashboard_collection_id
            columns:
              - column:
                  name: collection_id
        - addColumn:
            tableName: pulse
            columns:
              name: collection_id
              type: int
              remarks: 'Options ID of Collection this Pulse belongs to.'
              constraints:
                references: collection(id)
                foreignKeyName: fk_pulse_collection_id
        - createIndex:
            tableName: pulse
            indexName: idx_pulse_collection_id
            columns:
              - column:
                  name: collection_id
  - changeSet:
      id: 80
      author: camsaul
      changes:
        - addColumn:
            tableName: collection
            columns:
              name: location
              type: varchar(254)
              remarks: 'Directory-structure path of ancestor Collections. e.g. "/1/2/" means our Parent is Collection 2, and their parent is Collection 1.'
              constraints:
                nullable: false
              defaultValue: "/"
        - createIndex:
            tableName: collection
            indexName: idx_collection_location
            columns:
              - column:
                  name: location
  - changeSet:
      id: 81
      author: camsaul
      comment: 'Added 0.30.0'
      changes:
        - addColumn:
            tableName: report_dashboard
            columns:
              name: collection_position
              type: smallint
              remarks: 'Optional pinned position for this item in its Collection. NULL means item is not pinned.'
        - addColumn:
            tableName: report_card
            columns:
              name: collection_position
              type: smallint
              remarks: 'Optional pinned position for this item in its Collection. NULL means item is not pinned.'
        - addColumn:
            tableName: pulse
            columns:
              name: collection_position
              type: smallint
              remarks: 'Optional pinned position for this item in its Collection. NULL means item is not pinned.'
  - changeSet:
      id: 82
      author: senior
      comment: 'Added 0.30.0'
      changes:
        - addColumn:
            tableName: core_user
            columns:
              name: updated_at
              type: datetime
              remarks: 'When was this User last updated?'
        - sql:
            sql: update core_user set updated_at=date_joined
# Switch the logic for metric/segment archiving to be more consistent with other entities in the model.
# Similarly, add the archived flag to pulses which doesn't have one.
  - changeSet:
      id: 84
      author: senior
      comment: 'Added 0.30.0'
      changes:
        - renameColumn:
            tableName: metric
            columnDataType: boolean
            newColumnName: archived
            oldColumnName: is_active
        - addDefaultValue:
            tableName: metric
            columnDataType: boolean
            columnName: archived
            defaultValueBoolean: false
        - renameColumn:
            tableName: segment
            columnDataType: boolean
            newColumnName: archived
            oldColumnName: is_active
        - addDefaultValue:
            tableName: segment
            columnDataType: boolean
            columnName: archived
            defaultValueBoolean: false
        - addColumn:
            tableName: pulse
            columns:
              name: archived
              type: boolean
              remarks: 'Has this pulse been archived?'
              defaultValueBoolean: false
        # Before this change, metrics/segments had opposite logic, rather than marking something as archived
        # it was marked as active. Since the column is now an archived column, flip the boolean value
        - sql:
            sql: update metric set archived = not(archived)
            sql: update segment set archived = not(archived)
  # Personal Collections, and removing Collection's unique constraint and index on slug
  - changeSet:
      id: 85
      author: camsaul
      comment: 'Added 0.30.0'
      changes:
        - addColumn:
            tableName: collection
            columns:
              name: personal_owner_id
              type: int
              remarks: 'If set, this Collection is a personal Collection, for exclusive use of the User with this ID.'
              constraints:
                references: core_user(id)
                foreignKeyName: fk_collection_personal_owner_id
                unique: true
                uniqueConstraintName: unique_collection_personal_owner_id
                deleteCascade: true
        # Needed so we can efficiently look up the Collection belonging to a User, and so we can efficiently enforce the
        # unique constraint
        - createIndex:
            tableName: collection
            indexName: idx_collection_personal_owner_id
            columns:
              - column:
                  name: personal_owner_id
        # We're no longer enforcing unique constraints on Collection slugs or using them directly in the URLs, so let's
        # go ahead and remove stuff related to that...
        #
        # It's easier to just copy the value of slug to a new column and drop the old one than to try to deduce what the
        # unique constraint is named locally across all of our different DBMSes
        # (For example see https://stackoverflow.com/questions/10008476/dropping-unique-constraint-for-column-in-h2)
        #
        # Here's the plan: add new column _slug; copy values of slug into _slug; remove slug; rename _slug to slug
        - addColumn:
            tableName: collection
            columns:
              name: _slug
              type: varchar(254)
              remarks: 'Sluggified version of the Collection name. Used only for display purposes in URL; not unique or indexed.'
        # I don't know of an easy way to copy existing values of slug to _slug with Liquibase as we create the column so
        # just have to do it this way instead
        - sql:
            sql: UPDATE collection SET _slug = slug
        - addNotNullConstraint:
            tableName: collection
            columnName: _slug
            columnDataType: varchar(254)
        - dropColumn:
            tableName: collection
            columnName: slug
        - renameColumn:
            tableName: collection
            oldColumnName: _slug
            newColumnName: slug
            columnDataType: varchar(254)
        # Let's try to make sure the comments on the name column of Collection actually reflect reality
        - sql:
            dbms: postgresql,h2
            sql: "COMMENT ON COLUMN collection.name IS 'The user-facing name of this Collection.'"
        - sql:
            dbms: mysql,mariadb
            sql: "ALTER TABLE `collection` CHANGE `name` `name` TEXT NOT NULL COMMENT 'The user-facing name of this Collection.'"

# In 0.30.0 we finally removed the long-deprecated native read permissions. Since they're no longer considered valid by
# our permissions code, remove any entries for them so they don't cause problems.
  - changeSet:
      id: 86
      author: camsaul
      comment: 'Added 0.30.0'
      changes:
        - sql:
            sql: DELETE FROM permissions WHERE object LIKE '%/native/read/'

# Time to finally get rid of the RawTable and RawColumn tables. Bye Felicia!
  - changeSet:
      id: 87
      author: camsaul
      comment: 'Added 0.30.0'
      changes:
        - dropTable:
            tableName: raw_column
        - dropTable:
            tableName: raw_table

# The Quartz Task Scheduler can use a DB to 'cluster' tasks and make sure they are only ran by a single instance where
# using a multi-instance Metabase setup.

  - changeSet:
      id: 89
      author: camsaul
      comment: 'Added 0.30.0'
      changes:
        - createTable:
            tableName: QRTZ_JOB_DETAILS
            remarks: 'Used for Quartz scheduler.'
            columns:
              - column:
                  name: SCHED_NAME
                  type: varchar(120)
                  constraints:
                    nullable: false
              - column:
                  name: JOB_NAME
                  type: varchar(200)
                  constraints:
                    nullable: false
              - column:
                  name: JOB_GROUP
                  type: varchar(200)
                  constraints:
                    nullable: false
              - column:
                  name: DESCRIPTION
                  type: varchar(250)
              - column:
                  name: JOB_CLASS_NAME
                  type: varchar(250)
                  constraints:
                    nullable: false
              - column:
                  name: IS_DURABLE
                  type: bool
                  constraints:
                    nullable: false
              - column:
                  name: IS_NONCONCURRENT
                  type: bool
                  constraints:
                    nullable: false
              - column:
                  name: IS_UPDATE_DATA
                  type: bool
                  constraints:
                    nullable: false
              - column:
                  name: REQUESTS_RECOVERY
                  type: bool
                  constraints:
                    nullable: false
              - column:
                  name: JOB_DATA
                  type: ${blob.type}
        - addPrimaryKey:
            tableName: QRTZ_JOB_DETAILS
            columnNames: SCHED_NAME, JOB_NAME, JOB_GROUP
            constraintName: PK_QRTZ_JOB_DETAILS
        - createTable:
            tableName: QRTZ_TRIGGERS
            remarks: 'Used for Quartz scheduler.'
            columns:
              - column:
                  name: SCHED_NAME
                  type: varchar(120)
                  constraints:
                    nullable: false
              - column:
                  name: TRIGGER_NAME
                  type: varchar(200)
                  constraints:
                    nullable: false
              - column:
                  name: TRIGGER_GROUP
                  type: varchar(200)
                  constraints:
                    nullable: false
              - column:
                  name: JOB_NAME
                  type: varchar(200)
                  constraints:
                    nullable: false
              - column:
                  name: JOB_GROUP
                  type: varchar(200)
                  constraints:
                    nullable: false
              - column:
                  name: DESCRIPTION
                  type: varchar(250)
              - column:
                  name: NEXT_FIRE_TIME
                  type: bigint
              - column:
                  name: PREV_FIRE_TIME
                  type: bigint
              - column:
                  name: PRIORITY
                  type: integer
              - column:
                  name: TRIGGER_STATE
                  type: varchar(16)
                  constraints:
                    nullable: false
              - column:
                  name: TRIGGER_TYPE
                  type: varchar(8)
                  constraints:
                    nullable: false
              - column:
                  name: START_TIME
                  type: bigint
                  constraints:
                    nullable: false
              - column:
                  name: END_TIME
                  type: bigint
              - column:
                  name: CALENDAR_NAME
                  type: varchar(200)
              - column:
                  name: MISFIRE_INSTR
                  type: smallint
              - column:
                  name: JOB_DATA
                  type: ${blob.type}
        - addPrimaryKey:
            tableName: QRTZ_TRIGGERS
            columnNames: SCHED_NAME, TRIGGER_NAME, TRIGGER_GROUP
            constraintName: PK_QRTZ_TRIGGERS
        - addForeignKeyConstraint:
            baseTableName: QRTZ_TRIGGERS
            baseColumnNames: SCHED_NAME, JOB_NAME, JOB_GROUP
            referencedTableName: QRTZ_JOB_DETAILS
            referencedColumnNames: SCHED_NAME, JOB_NAME, JOB_GROUP
            constraintName: FK_QRTZ_TRIGGERS_JOB_DETAILS
        - createTable:
            tableName: QRTZ_SIMPLE_TRIGGERS
            remarks: 'Used for Quartz scheduler.'
            columns:
              - column:
                  name: SCHED_NAME
                  type: varchar(120)
                  constraints:
                    nullable: false
              - column:
                  name: TRIGGER_NAME
                  type: varchar(200)
                  constraints:
                    nullable: false
              - column:
                  name: TRIGGER_GROUP
                  type: varchar(200)
                  constraints:
                    nullable: false
              - column:
                  name: REPEAT_COUNT
                  type: bigint
                  constraints:
                    nullable: false
              - column:
                  name: REPEAT_INTERVAL
                  type: bigint
                  constraints:
                    nullable: false
              - column:
                  name: TIMES_TRIGGERED
                  type: bigint
                  constraints:
                    nullable: false
        - addPrimaryKey:
            tableName: QRTZ_SIMPLE_TRIGGERS
            columnNames: SCHED_NAME, TRIGGER_NAME, TRIGGER_GROUP
            constraintName: PK_QRTZ_SIMPLE_TRIGGERS
        - addForeignKeyConstraint:
            baseTableName: QRTZ_SIMPLE_TRIGGERS
            baseColumnNames: SCHED_NAME, TRIGGER_NAME, TRIGGER_GROUP
            referencedTableName: QRTZ_TRIGGERS
            referencedColumnNames: SCHED_NAME, TRIGGER_NAME, TRIGGER_GROUP
            constraintName: FK_QRTZ_SIMPLE_TRIGGERS_TRIGGERS
        - createTable:
            tableName: QRTZ_CRON_TRIGGERS
            remarks: 'Used for Quartz scheduler.'
            columns:
              - column:
                  name: SCHED_NAME
                  type: varchar(120)
                  constraints:
                    nullable: false
              - column:
                  name: TRIGGER_NAME
                  type: varchar(200)
                  constraints:
                    nullable: false
              - column:
                  name: TRIGGER_GROUP
                  type: varchar(200)
                  constraints:
                    nullable: false
              - column:
                  name: CRON_EXPRESSION
                  type: varchar(120)
                  constraints:
                    nullable: false
              - column:
                  name: TIME_ZONE_ID
                  type: varchar(80)
        - addPrimaryKey:
            tableName: QRTZ_CRON_TRIGGERS
            columnNames: SCHED_NAME, TRIGGER_NAME, TRIGGER_GROUP
            constraintName: PK_QRTZ_CRON_TRIGGERS
        - addForeignKeyConstraint:
            baseTableName: QRTZ_CRON_TRIGGERS
            baseColumnNames: SCHED_NAME, TRIGGER_NAME, TRIGGER_GROUP
            referencedTableName: QRTZ_TRIGGERS
            referencedColumnNames: SCHED_NAME, TRIGGER_NAME, TRIGGER_GROUP
            constraintName: FK_QRTZ_CRON_TRIGGERS_TRIGGERS
        - createTable:
            tableName: QRTZ_SIMPROP_TRIGGERS
            remarks: 'Used for Quartz scheduler.'
            columns:
              - column:
                  name: SCHED_NAME
                  type: varchar(120)
                  constraints:
                    nullable: false
              - column:
                  name: TRIGGER_NAME
                  type: varchar(200)
                  constraints:
                    nullable: false
              - column:
                  name: TRIGGER_GROUP
                  type: varchar(200)
                  constraints:
                    nullable: false
              - column:
                  name: STR_PROP_1
                  type: varchar(512)
              - column:
                  name: STR_PROP_2
                  type: varchar(512)
              - column:
                  name: STR_PROP_3
                  type: varchar(512)
              - column:
                  name: INT_PROP_1
                  type: int
              - column:
                  name: INT_PROP_2
                  type: int
              - column:
                  name: LONG_PROP_1
                  type: bigint
              - column:
                  name: LONG_PROP_2
                  type: bigint
              - column:
                  name: DEC_PROP_1
                  type: numeric(13,4)
              - column:
                  name: DEC_PROP_2
                  type: numeric(13,4)
              - column:
                  name: BOOL_PROP_1
                  type: bool
              - column:
                  name: BOOL_PROP_2
                  type: bool
        - addPrimaryKey:
            tableName: QRTZ_SIMPROP_TRIGGERS
            columnNames: SCHED_NAME, TRIGGER_NAME, TRIGGER_GROUP
            constraintName: PK_QRTZ_SIMPROP_TRIGGERS
        - addForeignKeyConstraint:
            baseTableName: QRTZ_SIMPROP_TRIGGERS
            baseColumnNames: SCHED_NAME, TRIGGER_NAME, TRIGGER_GROUP
            referencedTableName: QRTZ_TRIGGERS
            referencedColumnNames: SCHED_NAME, TRIGGER_NAME, TRIGGER_GROUP
            constraintName: FK_QRTZ_SIMPROP_TRIGGERS_TRIGGERS
        - createTable:
            tableName: QRTZ_BLOB_TRIGGERS
            remarks: 'Used for Quartz scheduler.'
            columns:
              - column:
                  name: SCHED_NAME
                  type: varchar(120)
                  constraints:
                    nullable: false
              - column:
                  name: TRIGGER_NAME
                  type: varchar(200)
                  constraints:
                    nullable: false
              - column:
                  name: TRIGGER_GROUP
                  type: varchar(200)
                  constraints:
                    nullable: false
              - column:
                  name: BLOB_DATA
                  type: ${blob.type}
        - addPrimaryKey:
            tableName: QRTZ_BLOB_TRIGGERS
            columnNames: SCHED_NAME, TRIGGER_NAME, TRIGGER_GROUP
            constraintName: PK_QRTZ_BLOB_TRIGGERS
        - addForeignKeyConstraint:
            baseTableName: QRTZ_BLOB_TRIGGERS
            baseColumnNames: SCHED_NAME, TRIGGER_NAME, TRIGGER_GROUP
            referencedTableName: QRTZ_TRIGGERS
            referencedColumnNames: SCHED_NAME, TRIGGER_NAME, TRIGGER_GROUP
            constraintName: FK_QRTZ_BLOB_TRIGGERS_TRIGGERS
        - createTable:
            tableName: QRTZ_CALENDARS
            remarks: 'Used for Quartz scheduler.'
            columns:
              - column:
                  name: SCHED_NAME
                  type: varchar(120)
                  constraints:
                    nullable: false
              - column:
                  name: CALENDAR_NAME
                  type: varchar(200)
                  constraints:
                    nullable: false
              - column:
                  name: CALENDAR
                  type: ${blob.type}
                  constraints:
                    nullable: false
        - addPrimaryKey:
            tableName: QRTZ_CALENDARS
            columnNames: SCHED_NAME, CALENDAR_NAME
            constraintName: PK_QRTZ_CALENDARS
        - createTable:
            tableName: QRTZ_PAUSED_TRIGGER_GRPS
            remarks: 'Used for Quartz scheduler.'
            columns:
              - column:
                  name: SCHED_NAME
                  type: varchar(120)
                  constraints:
                    nullable: false
              - column:
                  name: TRIGGER_GROUP
                  type: varchar(200)
                  constraints:
                    nullable: false
        - addPrimaryKey:
            tableName: QRTZ_PAUSED_TRIGGER_GRPS
            columnNames: SCHED_NAME, TRIGGER_GROUP
            constraintName: PK_SCHED_NAME
        - createTable:
            tableName: QRTZ_FIRED_TRIGGERS
            remarks: 'Used for Quartz scheduler.'
            columns:
              - column:
                  name: SCHED_NAME
                  type: varchar(120)
                  constraints:
                    nullable: false
              - column:
                  name: ENTRY_ID
                  type: varchar(95)
                  constraints:
                    nullable: false
              - column:
                  name: TRIGGER_NAME
                  type: varchar(200)
                  constraints:
                    nullable: false
              - column:
                  name: TRIGGER_GROUP
                  type: varchar(200)
                  constraints:
                    nullable: false
              - column:
                  name: INSTANCE_NAME
                  type: varchar(200)
                  constraints:
                    nullable: false
              - column:
                  name: FIRED_TIME
                  type: bigint
                  constraints:
                    nullable: false
# Note: this column is not used on Quartz 2.1.x; it is used in 2.2.x, which recommends making it NOT NULL. I've made it
# nullable since at the time of this migration we're still using 2.1.7; including it gives us an easy upgrade path in
# the future.
              - column:
                  name: SCHED_TIME
                  type: bigint
              - column:
                  name: PRIORITY
                  type: integer
                  constraints:
                    nullable: false
              - column:
                  name: STATE
                  type: varchar(16)
                  constraints:
                    nullable: false
              - column:
                  name: JOB_NAME
                  type: varchar(200)
              - column:
                  name: JOB_GROUP
                  type: varchar(200)
              - column:
                  name: IS_NONCONCURRENT
                  type: bool
              - column:
                  name: REQUESTS_RECOVERY
                  type: bool
        - addPrimaryKey:
            tableName: QRTZ_FIRED_TRIGGERS
            columnNames: SCHED_NAME, ENTRY_ID
            constraintName: PK_QRTZ_FIRED_TRIGGERS
        - createTable:
            tableName: QRTZ_SCHEDULER_STATE
            remarks: 'Used for Quartz scheduler.'
            columns:
              - column:
                  name: SCHED_NAME
                  type: varchar(120)
                  constraints:
                    nullable: false
              - column:
                  name: INSTANCE_NAME
                  type: varchar(200)
                  constraints:
                    nullable: false
              - column:
                  name: LAST_CHECKIN_TIME
                  type: bigint
                  constraints:
                    nullable: false
              - column:
                  name: CHECKIN_INTERVAL
                  type: bigint
                  constraints:
                    nullable: false
        - addPrimaryKey:
            tableName: QRTZ_SCHEDULER_STATE
            columnNames: SCHED_NAME, INSTANCE_NAME
            constraintName: PK_QRTZ_SCHEDULER_STATE
        - createTable:
            tableName: QRTZ_LOCKS
            remarks: 'Used for Quartz scheduler.'
            columns:
              - column:
                  name: SCHED_NAME
                  type: varchar(120)
                  constraints:
                    nullable: false
              - column:
                  name: LOCK_NAME
                  type: varchar(40)
                  constraints:
                    nullable: false
        - addPrimaryKey:
            tableName: QRTZ_LOCKS
            columnNames: SCHED_NAME, LOCK_NAME
            constraintName: PK_QRTZ_LOCKS
        - createIndex:
            indexName: IDX_QRTZ_J_REQ_RECOVERY
            tableName: QRTZ_JOB_DETAILS
            columns:
              - column:
                  name: SCHED_NAME
              - column:
                  name: REQUESTS_RECOVERY
        - createIndex:
            indexName: IDX_QRTZ_J_GRP
            tableName: QRTZ_JOB_DETAILS
            columns:
              - column:
                  name: SCHED_NAME
              - column:
                  name: JOB_GROUP
        - createIndex:
            indexName: IDX_QRTZ_T_J
            tableName: QRTZ_TRIGGERS
            columns:
              - column:
                  name: SCHED_NAME
              - column:
                  name: JOB_NAME
              - column:
                  name: JOB_GROUP
        - createIndex:
            indexName: IDX_QRTZ_T_JG
            tableName: QRTZ_TRIGGERS
            columns:
              - column:
                  name: SCHED_NAME
              - column:
                  name: JOB_GROUP
        - createIndex:
            indexName: IDX_QRTZ_T_C
            tableName: QRTZ_TRIGGERS
            columns:
              - column:
                  name: SCHED_NAME
              - column:
                  name: CALENDAR_NAME
        - createIndex:
            indexName: IDX_QRTZ_T_G
            tableName: QRTZ_TRIGGERS
            columns:
              - column:
                  name: SCHED_NAME
              - column:
                  name: TRIGGER_GROUP
        - createIndex:
            indexName: IDX_QRTZ_T_STATE
            tableName: QRTZ_TRIGGERS
            columns:
              - column:
                  name: SCHED_NAME
              - column:
                  name: TRIGGER_STATE
        - createIndex:
            indexName: IDX_QRTZ_T_N_STATE
            tableName: QRTZ_TRIGGERS
            columns:
              - column:
                  name: SCHED_NAME
              - column:
                  name: TRIGGER_NAME
              - column:
                  name: TRIGGER_GROUP
              - column:
                  name: TRIGGER_STATE
        - createIndex:
            indexName: IDX_QRTZ_T_N_G_STATE
            tableName: QRTZ_TRIGGERS
            columns:
              - column:
                  name: SCHED_NAME
              - column:
                  name: TRIGGER_GROUP
              - column:
                  name: TRIGGER_STATE
        - createIndex:
            indexName: IDX_QRTZ_T_NEXT_FIRE_TIME
            tableName: QRTZ_TRIGGERS
            columns:
              - column:
                  name: SCHED_NAME
              - column:
                  name: NEXT_FIRE_TIME
        - createIndex:
            indexName: IDX_QRTZ_T_NFT_ST
            tableName: QRTZ_TRIGGERS
            columns:
              - column:
                  name: SCHED_NAME
              - column:
                  name: TRIGGER_STATE
              - column:
                  name: NEXT_FIRE_TIME
        - createIndex:
            indexName: IDX_QRTZ_T_NFT_MISFIRE
            tableName: QRTZ_TRIGGERS
            columns:
              - column:
                  name: SCHED_NAME
              - column:
                  name: MISFIRE_INSTR
              - column:
                  name: NEXT_FIRE_TIME
        - createIndex:
            indexName: IDX_QRTZ_T_NFT_ST_MISFIRE
            tableName: QRTZ_TRIGGERS
            columns:
              - column:
                  name: SCHED_NAME
              - column:
                  name: MISFIRE_INSTR
              - column:
                  name: NEXT_FIRE_TIME
              - column:
                  name: TRIGGER_STATE
        - createIndex:
            indexName: IDX_QRTZ_T_NFT_ST_MISFIRE_GRP
            tableName: QRTZ_TRIGGERS
            columns:
              - column:
                  name: SCHED_NAME
              - column:
                  name: MISFIRE_INSTR
              - column:
                  name: NEXT_FIRE_TIME
              - column:
                  name: TRIGGER_GROUP
              - column:
                  name: TRIGGER_STATE
        - createIndex:
            indexName: IDX_QRTZ_FT_TRIG_INST_NAME
            tableName: QRTZ_FIRED_TRIGGERS
            columns:
              - column:
                  name: SCHED_NAME
              - column:
                  name: INSTANCE_NAME
        - createIndex:
            indexName: IDX_QRTZ_FT_INST_JOB_REQ_RCVRY
            tableName: QRTZ_FIRED_TRIGGERS
            columns:
              - column:
                  name: SCHED_NAME
              - column:
                  name: INSTANCE_NAME
              - column:
                  name: REQUESTS_RECOVERY
        - createIndex:
            indexName: IDX_QRTZ_FT_J_G
            tableName: QRTZ_FIRED_TRIGGERS
            columns:
              - column:
                  name: SCHED_NAME
              - column:
                  name: JOB_NAME
              - column:
                  name: JOB_GROUP
        - createIndex:
            indexName: IDX_QRTZ_FT_JG
            tableName: QRTZ_FIRED_TRIGGERS
            columns:
              - column:
                  name: SCHED_NAME
              - column:
                  name: JOB_GROUP
        - createIndex:
            indexName: IDX_QRTZ_FT_T_G
            tableName: QRTZ_FIRED_TRIGGERS
            columns:
              - column:
                  name: SCHED_NAME
              - column:
                  name: TRIGGER_NAME
              - column:
                  name: TRIGGER_GROUP
        - createIndex:
            indexName: IDX_QRTZ_FT_TG
            tableName: QRTZ_FIRED_TRIGGERS
            columns:
              - column:
                  name: SCHED_NAME
              - column:
                  name: TRIGGER_GROUP

# Forgot to get rid of the raw_table_id and raw_column_id columns when we dropped the tables they referenced in migration 87.

  - changeSet:
      id: 91
      author: camsaul
      comment: 'Added 0.30.0'
      changes:
        - dropColumn:
            tableName: metabase_table
            columnName: raw_table_id
        - dropColumn:
            tableName: metabase_field
            columnName: raw_column_id

# Create the TaskHistory table, intended to provide debugging info on our background/quartz processes
  - changeSet:
      id: 94
      author: senior
      comment: 'Added 0.31.0'
      changes:
        - createTable:
            tableName: task_history
            remarks: 'Timing and metadata info about background/quartz processes'
            columns:
              - column:
                  name: id
                  type: int
                  autoIncrement: true
                  constraints:
                    primaryKey: true
                    nullable: false
              - column:
                  name: task
                  type: VARCHAR(254)
                  remarks: 'Name of the task'
                  constraints:
                    nullable: false
              # The sync tasks all have a db_id, but there are others that won't, such as the pulses
              # task or task history cleanup. The way around this is to create a join table between
              # TASK_HISTORY and METABASE_DATABASE, but that doesn't seem worth it right now.
              - column:
                  name: db_id
                  type: integer
              - column:
                  name: started_at
                  type: datetime
                  constraints:
                    nullable: false
              - column:
                  name: ended_at
                  type: datetime
                  constraints:
                    nullable: false
              - column:
                  name: duration
                  type: int
                  constraints:
                    nullable: false
              - column:
                  name: task_details
                  remarks: 'JSON string with additional info on the task'
                  type: text
        - createIndex:
            indexName: idx_task_history_end_time
            tableName: task_history
            columns:
              - column:
                  name: ended_at
        - createIndex:
            indexName: idx_task_history_db_id
            tableName: task_history
            columns:
              - column:
                  name: db_id
# Before this changeset, the databasechangelog table didn't include any uniqueness constraing for the databasechangelog
# table. Not having anything that uniquely identifies a row can cause issues for database replication. In earlier
# versions of Liquibase the uniquenes constraint was (ID, AUTHOR, FILENAME) but that was dropped
# (https://liquibase.jira.com/browse/CORE-1909) as some as the combination of the three columns caused issues on some
# databases. We only support PostgreSQL, MySQL and H2 which doesn't have that issue. This changeset puts back that
# uniqueness constraint since the issue shouldn't affect us and it will allow replication without the user needed to
# add their own constraint.
  - changeSet:
      id: 95
      author: senior
      comment: 'Added 0.31.0'
      changes:
        - addUniqueConstraint:
            columnNames: id, author, filename
            constraintName: idx_databasechangelog_id_author_filename
            tableName: DATABASECHANGELOG
<<<<<<< HEAD
# Drop the legacy QueryExecution table now that we don't need it anymore (moved from data migrations to here)
  - changeSet:
      id: 96
      author: camsaul
      comment: 'Added 0.23.0'
      preConditions:
        - onFail: MARK_RAN
        - tableExists:
            tableName: query_queryexecution
      changes:
        - dropTable:
            tableName: query_queryexecution
=======
#
# ADD Field.settings COLUMN
#
  - changeSet:
      id: 96
      author: camsaul
      comment: 'Added 0.31.0'
      changes:
        - addColumn:
            tableName: metabase_field
            columns:
              name: settings
              type: text
              remarks: 'Serialized JSON FE-specific settings like formatting, etc. Scope of what is stored here may increase in future.'
>>>>>>> bad228dd
<|MERGE_RESOLUTION|>--- conflicted
+++ resolved
@@ -5065,10 +5065,23 @@
             columnNames: id, author, filename
             constraintName: idx_databasechangelog_id_author_filename
             tableName: DATABASECHANGELOG
-<<<<<<< HEAD
+#
+# ADD Field.settings COLUMN
+#
+  - changeSet:
+      id: 96
+      author: camsaul
+      comment: 'Added 0.31.0'
+      changes:
+        - addColumn:
+            tableName: metabase_field
+            columns:
+              name: settings
+              type: text
+              remarks: 'Serialized JSON FE-specific settings like formatting, etc. Scope of what is stored here may increase in future.'
 # Drop the legacy QueryExecution table now that we don't need it anymore (moved from data migrations to here)
   - changeSet:
-      id: 96
+      id: 97
       author: camsaul
       comment: 'Added 0.23.0'
       preConditions:
@@ -5077,20 +5090,4 @@
             tableName: query_queryexecution
       changes:
         - dropTable:
-            tableName: query_queryexecution
-=======
-#
-# ADD Field.settings COLUMN
-#
-  - changeSet:
-      id: 96
-      author: camsaul
-      comment: 'Added 0.31.0'
-      changes:
-        - addColumn:
-            tableName: metabase_field
-            columns:
-              name: settings
-              type: text
-              remarks: 'Serialized JSON FE-specific settings like formatting, etc. Scope of what is stored here may increase in future.'
->>>>>>> bad228dd
+            tableName: query_queryexecution