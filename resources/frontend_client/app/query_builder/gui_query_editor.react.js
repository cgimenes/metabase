'use strict';
/*global SelectionModule, DatabaseSelector*/

// clearVisualizationFn
var ReactCSSTransitionGroup = React.addons.CSSTransitionGroup;

var GuiQueryEditor = React.createClass({
    displayName: 'GuiQueryEditor',
    propTypes: {
        databases: React.PropTypes.array.isRequired,
        query: React.PropTypes.object.isRequired,
        defaultQuery: React.PropTypes.object.isRequired,
        isRunning: React.PropTypes.bool.isRequired,
        getTablesFn: React.PropTypes.func.isRequired,
        getTableDetailsFn: React.PropTypes.func.isRequired,
        runFn: React.PropTypes.func.isRequired,
        notifyQueryModifiedFn: React.PropTypes.func.isRequired
    },
    getInitialState: function() {
        return {
            tables: null,
            options: null
        };
    },
    componentDidMount: function() {
        // if we know our database then load related information
        if (this.props.query.database) {
            this.loadDatabaseInfo(this.props.query.database);
        }

        // if we also know our table then load it's related information
        if (this.props.query.query.source_table) {
            this.loadTableInfo(this.props.query.query.source_table);
        }

    },
    setQuery: function(dataset_query, notify) {
        this.props.notifyQueryModifiedFn(dataset_query);
    },
    loadDatabaseInfo: function(databaseId) {
        var component = this;

        // get tables for db
        this.props.getTablesFn(databaseId).then(function (tables) {
            component.setState({
                tables: tables
            });
        }, function (error) {
            console.log('error getting tables', error);
        });
    },
    loadTableInfo: function(tableId) {
        var component = this;

        // get table details
        this.props.getTableDetailsFn(tableId).then(function (table) {
            // Decorate with valid operators
            // TODO: would be better if this was in our component
            var updatedTable = component.props.markupTableFn(table);

            component.setState({
                options: updatedTable
            });
        }, function (error) {
            console.log('error getting table metadata', error);
        });
    },
    setDatabase: function(databaseId) {
        // check if this is the same db or not
        if (databaseId !== this.props.query.database) {
            // reset to a brand new query
            // TODO: clone?
            var query = this.props.defaultQuery;

            // set our new database on the query
            query.database = databaseId;

            // clear all previous state
            this.replaceState({});

            // notify parent that we've started over
            this.props.notifyQueryModifiedFn(query);

            // load rest of the data we need
            this.loadDatabaseInfo(databaseId);
        }
    },
    setSourceTable: function(sourceTable) {
        // this will either be the id or an object with an id
        var tableId = sourceTable.id || sourceTable;
        this.loadTableInfo(tableId);

        var query = this.props.query;
        query.query.source_table = tableId;

        this.setQuery(query, true);
    },
    canRun: function() {
        var canRun = false;
        if (this.hasValidAggregation()) {
            canRun = true;
        }
        return canRun;
    },
    runQuery: function() {
        // ewwwww.  we should do something better here
        var cleanQuery = this.cleanFilters(this.props.query);

        this.props.runFn(cleanQuery);

        // TODO: isRunning / hasJustRun state
    },
    canAddDimensions: function() {
        var MAX_DIMENSIONS = 2;
        return (this.props.query.query.breakout.length < MAX_DIMENSIONS);
    },
    addDimension: function() {
        var query = this.props.query;
        query.query.breakout.push(null);

        this.setQuery(query, true);
    },
    updateDimension: function(dimension, index) {
        var query = this.props.query;
        query.query.breakout[index] = dimension;

        this.setQuery(query, true);
    },
    removeDimension: function(index) {
        var query = this.props.query;
        query.query.breakout.splice(index, 1);

        this.setQuery(query, true);
    },
    hasValidAggregation: function() {
        var aggregationComplete = false;
        if (this.props.query.query.aggregation !== undefined &&
            this.props.query.query.aggregation[0] !== null &&
            this.props.query.query.aggregation[1] !== null) {
            aggregationComplete = true;
        }
        return aggregationComplete;
    },
    getAggregationFields: function(aggregation) {

        for (var i=0; i < this.state.options.aggregation_options.length; i++) {
            var option = this.state.options.aggregation_options[i];
            if (option.short === aggregation) {
                // not exactly sure why we need the first element instead of option.fields??
                return option.fields[0];
            }
        }
    },
    setAggregation: function(aggregation) {
        var query = this.props.query,
            queryAggregation = [aggregation];

        query.query.aggregation = queryAggregation;

        // check to see if this aggregation type requires another choice
        _.map(this.state.options.aggregation_options, function (option) {
            if (option.short === aggregation &&
                option.fields.length > 0) {

                // extend aggregation array by 1
                queryAggregation[1] = null;
            }
        });

        this.setQuery(query, true);
    },
    setAggregationTarget: function(target) {
        var query = this.props.query;
        query.query.aggregation[1] = target;

        this.setQuery(query, true);
    },
    addFilter: function() {
        var query = this.props.query,
            queryFilters = query.query.filter;

        var pushFilterTemplate = function(index) {
            if (index) {
                queryFilters[index] = [null, null, null];
            } else {
                queryFilters.push(null, null, null);
            }
        }

        // this gets run the second time you click the add filter button
        if (queryFilters.length === 3 && queryFilters[0] !== "AND") {
            var newFilters = [];
            newFilters.push(queryFilters);
            newFilters.unshift('AND');
            newFilters.push([null, null, null]);
            query.query.filter = newFilters;
        } else if (queryFilters[0] === 'AND') {
            pushFilterTemplate(queryFilters.length);
        } else {
            pushFilterTemplate();
        }

        this.setQuery(query, true);
    },
    updateFilter: function(value, index, filterListIndex) {
        var query = this.props.query,
            queryFilters = query.query.filter;

        if (filterListIndex) {
            queryFilters[filterListIndex][index] = value;
        } else {
            queryFilters[index] = value;
        }

        this.setQuery(query, true);
    },
    removeFilter: function(index) {
        var query = this.props.query,
            queryFilters = query.query.filter;

        /*
            HERE BE MORE DRAGONS

            1.) if there are 3 values and the first isn't AND, this means we only ever had one "filter", so reset to []
            instead of slicing off individual elements

            2.) if the first value is AND and there are only two values in the array, then we're about to remove the last filter after
            having added multiple so we should reset to [] in this case as well
        */

        if ((queryFilters.length === 3 && queryFilters[0] !== 'AND') || (queryFilters[0] === 'AND' && queryFilters.length === 2)) {
            query.query.filter = [];
        } else {
            queryFilters.splice(index, 1);
        }

        this.setQuery(query, true);
    },
    cleanFilters: function(dataset_query) {
        var filters = dataset_query.query.filter,
            cleanFilters = [];

        // in instances where there's only one filter, the api expects just one array with the values
        if (typeof(filters[0]) == 'object' && filters[0] != 'AND') {
            for (var filter in filters[0]) {
                cleanFilters.push(filters[0][filter]);
            }
            dataset_query.query.filter = cleanFilters;
        }

        // reset to initial state of filters if we've removed 'em all
        if (filters.length === 1 && filters[0] === 'AND') {
            dataset_query.filter = [];
        }

        return dataset_query;
    },
    renderDbSelector: function () {
        if(this.props.databases && this.props.databases.length > 1) {
            return (
                <div className="flex align-center">
                    Using:
                    <DatabaseSelector
                        databases={this.props.databases}
                        setDatabase={this.setDatabase}
                        currentDatabaseId={this.props.query.database}
                    />
                </div>
            );
        }
    },
    renderTableSelector: function () {
        if (this.state.tables) {
            var sourceTableListOpen = true;
            if(this.props.query.query.source_table) {
                sourceTableListOpen = false;
            }

            // if we don't have any filters applied yet then provide an option to do that


            return (
                <div className="Query-section flex align-center">
                    From:
                    <SelectionModule
                        placeholder="What part of your data?"
                        items={this.state.tables}
                        display="name"
                        selectedValue={this.props.query.query.source_table}
                        selectedKey="id"
                        isInitiallyOpen={sourceTableListOpen}
                        action={this.setSourceTable}
                    />
                    {this.renderFilterButton()}
                </div>
            );
        }
    },
    renderFilterButton: function () {
        if (this.props.query.query.source_table && this.props.query.query.filter.length === 0) {
            return (
                <a className="FilterTrigger Button" onClick={this.addFilter}>
                    <svg className="icon" width="16px" height="16px" viewBox="0 0 16 16" fill="currentColor">
                        <path d="M6.57883011,7.57952565 L1.18660637e-12,-4.86721774e-13 L16,-4.92050845e-13 L9.42116989,7.57952565 L9.42116989,13.5542169 L6.57883011,15 L6.57883011,7.57952565 Z"></path>
                    </svg>
                </a>
            );
        }
    },
    renderBreakouts: function () {
        // breakout clause.  must have table details available & a valid aggregation defined
        if (this.state.options &&
                this.state.options.breakout_options.fields.length > 0 &&
                this.hasValidAggregation()) {

            // only render a label for our breakout if we have a valid breakout clause already
            var breakoutLabel;
            if(this.props.query.query.breakout.length > 0) {
                breakoutLabel = (
                    <div className="inline-block">
                        Grouped by:
                    </div>
                );
            }

            var breakoutList;
            if(this.state.options.breakout_options) {
                breakoutList = this.props.query.query.breakout.map(function (breakout, index) {
                    var breakoutListOpen = false;
                    if(breakout === null) {
                        breakoutListOpen = true;
                    }

                    return (
                        <div className="DimensionList inline-block">
                            <SelectionModule
                                placeholder='What part of your data?'
                                display="1"
                                items={this.state.options.breakout_options.fields}
                                selectedValue={breakout}
                                selectedKey="0"
                                index={index}
                                isInitiallyOpen={breakoutListOpen}
                                action={this.updateDimension}
                                remove={this.removeDimension}
                            />
                        </div>
                    );
                }.bind(this));
            }

            // include a button to add a breakout, up to 2 total
            var addBreakoutButton;
            if (this.props.query.query.breakout.length === 0) {
                addBreakoutButton = (
                    <a className="Button" onClick={this.addDimension}>Add a grouping ...</a>
                );
            } else if (this.props.query.query.breakout.length === 1 &&
                            this.props.query.query.breakout[0] !== null) {
                addBreakoutButton = (
                    <a className="Button" onClick={this.addDimension}>Add another grouping</a>
                );
            }

            return (
                <div className="Query-section flex align-center">
                    {breakoutLabel}
                    {breakoutList}
                    {addBreakoutButton}
                </div>
            );
        }
    },
    renderAggregation: function () {
        // aggregation clause.  must have table details available
        if(this.state.options) {

            var aggregationListOpen = true;
            if(this.props.query.query.aggregation[0]) {
                aggregationListOpen = false;
            }

            // if there's a value in the second aggregation slot render another selector
            var aggregationTarget;
            if(this.props.query.query.aggregation.length > 1) {
                var aggregationTargetListOpen = true;
                if(this.props.query.query.aggregation[1] !== null) {
                    aggregationTargetListOpen = false;
                }

                aggregationTarget = (
                    <div className="inline-block">
                        of
                        <SelectionModule
                            placeholder="What attribute?"
                            items={this.getAggregationFields(this.props.query.query.aggregation[0])}
                            display="1"
                            selectedValue={this.props.query.query.aggregation[1]}
                            selectedKey="0"
                            isInitiallyOpen={aggregationTargetListOpen}
                            action={this.setAggregationTarget}
                        />
                    </div>
                );
            }

            return (
                <div className="Query-section flex align-center">
                    I want to see:
                    <SelectionModule
                        placeholder="What data?"
                        items={this.state.options.aggregation_options}
                        display="name"
                        selectedValue={this.props.query.query.aggregation[0]}
                        selectedKey="short"
                        isInitiallyOpen={aggregationListOpen}
                        action={this.setAggregation}
                    />
                    {aggregationTarget}
                </div>
            );
        }
    },
    renderFilterSelector: function () {
        if (this.state.options && this.props.query.query.filter.length > 0) {
            var component = this;

            var filterFieldList = [];
            for(var key in this.state.options.fields_lookup) {
                filterFieldList.push(this.state.options.fields_lookup[key]);
            }

            var filterWidget = function (filter, index) {
                var operator = filter[0],           // name of the operator
                    field = filter[1],              // id of the field
                    value = filter[2],              // filtering value
                    operatorList = [],
                    valueFields;

                // extract the real info
                for(var fieldItem in filterFieldList) {
                    var theField = filterFieldList[fieldItem];
                    if(theField.id === field) {
                        for(var operatorItem in theField.operators_lookup) {
                            var theOperator = theField.operators_lookup[operatorItem]
                            // push the operator into the list we'll use for selection
                            operatorList.push(theOperator);

                            if(theOperator.name === operator) {
                                // this is structured strangely
                                valueFields = theOperator.fields[0];
                            }
                        }
                    }
                }

                return (
                    <FilterWidget
                        placeholder="Item"
                        field={field}
                        filterFieldList={filterFieldList}
                        operator={operator}
                        operatorList={operatorList}
                        value={value}
                        valueFields={valueFields}
                        index={index}
                        remove={component.removeFilter}
                        updateFilter={component.updateFilter}
                    />
                );
            };

            var filterList;
            if(this.props.query.query.filter[0] === "AND") {
                filterList = this.props.query.query.filter.map(function (filter, index) {
                    if(filter === "AND") {
                        return;
                    } else {
                        return (
                            filterWidget(filter, index)
                        );
                    }
                }.bind(this));
            } else {
                filterList = filterWidget(this.props.query.query.filter, 0);
            }

            var lastFilter;
            if (this.props.query.query.filter[0] === "AND") {
                lastFilter = this.props.query.query.filter[this.props.query.query.filter.length - 1];
            } else {
                lastFilter = this.props.query.query.filter;
            }

            var addFilterButton;
            if (lastFilter.length === 3 &&
                    lastFilter[0] !== null &&
                    lastFilter[1] !== null &&
                    lastFilter[2] !== null) {
                addFilterButton = (
                    <a className="FilterTrigger Button" onClick={this.addFilter}>Add another filter ...</a>
                );
            }

            return (
                <div className="Query-section flex align-center">
                    Filtered by:
                    {filterList}
                    {addFilterButton}
                </div>
            );
        }

    },
    render: function () {
        return (
            <div className="border-bottom">
                <ReactCSSTransitionGroup transitionName="qb-section">
                    {this.renderDbSelector()}
                </ReactCSSTransitionGroup>
                <ReactCSSTransitionGroup transitionName="qb-section">
                    {this.renderTableSelector()}
<<<<<<< HEAD
                </ReactCSSTransitionGroup>
                <ReactCSSTransitionGroup transitioName="qb-section">
=======
                </Transition>
                <Transition transitionName="qb-section">
>>>>>>> 12550817
                    {this.renderFilterSelector()}
                </ReactCSSTransitionGroup>
                <ReactCSSTransitionGroup transitionName="qb-section">
                    {this.renderAggregation()}
                </ReactCSSTransitionGroup>
                <ReactCSSTransitionGroup transitionName="qb-section">
                    {this.renderBreakouts()}
                </ReactCSSTransitionGroup>
                <div className="Query-section">
                    <RunButton
                        canRun={this.canRun()}
                        isRunning={this.props.isRunning}
                        runFn={this.runQuery}
                    />
                </div>
            </div>
        );
    }
});<|MERGE_RESOLUTION|>--- conflicted
+++ resolved
@@ -520,13 +520,8 @@
                 </ReactCSSTransitionGroup>
                 <ReactCSSTransitionGroup transitionName="qb-section">
                     {this.renderTableSelector()}
-<<<<<<< HEAD
                 </ReactCSSTransitionGroup>
                 <ReactCSSTransitionGroup transitioName="qb-section">
-=======
-                </Transition>
-                <Transition transitionName="qb-section">
->>>>>>> 12550817
                     {this.renderFilterSelector()}
                 </ReactCSSTransitionGroup>
                 <ReactCSSTransitionGroup transitionName="qb-section">
