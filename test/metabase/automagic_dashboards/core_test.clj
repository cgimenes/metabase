(ns metabase.automagic-dashboards.core-test
<<<<<<< HEAD
  (:require [expectations :refer :all]
=======
  (:require [clj-time
             [core :as t]
             [format :as t.format]]
            [expectations :refer :all]
            [metabase.api.common :as api]
>>>>>>> 19b08f78
            [metabase.automagic-dashboards
             [core :refer :all :as magic]
             [rules :as rules]]
            [metabase.models
             [card :refer [Card]]
             [collection :refer [Collection]]
             [database :refer [Database]]
             [field :as field :refer [Field]]
             [metric :refer [Metric]]
             [permissions :as perms]
             [permissions-group :as perms-group]
             [query :as query]
             [table :refer [Table] :as table]]
            [metabase.test.data :as data]
<<<<<<< HEAD
            [metabase.test.automagic-dashboards :refer :all]
=======
            [metabase.test.data.users :as test-users]
            [metabase.test.util :as tu]
            [metabase.util.date :as date]
            [puppetlabs.i18n.core :as i18n :refer [tru]]
>>>>>>> 19b08f78
            [toucan.db :as db]
            [toucan.util.test :as tt]))

;;; ------------------- `->reference` -------------------

(expect
  [:field-id 1]
  (->> (assoc (field/->FieldInstance) :id 1)
       (#'magic/->reference :mbql)))

(expect
  [:fk-> 1 2]
  (->> (assoc (field/->FieldInstance) :id 1 :fk_target_field_id 2)
       (#'magic/->reference :mbql)))

(expect
  42
  (->> 42
       (#'magic/->reference :mbql)))


;;; ------------------- Rule matching  -------------------

(expect
  [:entity/UserTable :entity/GenericTable :entity/*]
  (->> (data/id :users)
       Table
       (#'magic/->root)
       (#'magic/matching-rules (rules/get-rules ["table"]))
       (map (comp first :applies_to))))

;; Test fallback to GenericTable
(expect
  [:entity/GenericTable :entity/*]
  (->> (-> (data/id :users)
           Table
           (assoc :entity_type nil)
           (#'magic/->root))
       (#'magic/matching-rules (rules/get-rules ["table"]))
       (map (comp first :applies_to))))


;;; ------------------- `automagic-anaysis` -------------------

<<<<<<< HEAD
=======
(defn- collect-urls
  [dashboard]
  (->> dashboard
       (tree-seq (some-fn sequential? map?) identity)
       (keep (fn [form]
               (when (map? form)
                 ((some-fn :url :more) form))))))

(defn- valid-urls?
  [dashboard]
  (->> dashboard
       collect-urls
       (every? (fn [url]
                 ((test-users/user->client :rasta) :get 200
                  (format "automagic-dashboards/%s" (subs url 16)))))))

(def ^:private valid-card?
  (comp qp/expand :dataset_query))

(defn- valid-dashboard?
  [dashboard]
  (assert (:name dashboard))
  (assert (-> dashboard :ordered_cards count pos?))
  (assert (valid-urls? dashboard))
  (assert (every? valid-card? (keep :card (:ordered_cards dashboard))))
  true)

(defn- test-automagic-analysis
  ([entity] (test-automagic-analysis entity nil))
  ([entity cell-query]
   ;; We want to both generate as many cards as we can to catch all aberrations, but also make sure
   ;; that size limiting works.
   (and (valid-dashboard? (automagic-analysis entity {:cell-query cell-query :show :all}))
        (valid-dashboard? (automagic-analysis entity {:cell-query cell-query :show 1})))))

>>>>>>> 19b08f78
(expect
  (with-rasta
    (with-dashboard-cleanup
      (->> (db/select Table :db_id (data/id))
           (every? test-automagic-analysis)))))

(expect
  (with-rasta
    (with-dashboard-cleanup
      (->> (automagic-analysis (Table (data/id :venues)) {:show 1})
           :ordered_cards
           (filter :card)
           count
           (= 1)))))

(expect
  (with-rasta
    (with-dashboard-cleanup
      (->> (db/select Field
             :table_id [:in (db/select-field :id Table :db_id (data/id))]
             :visibility_type "normal")
           (every? test-automagic-analysis)))))

(expect
  (tt/with-temp* [Metric [{metric-id :id} {:table_id (data/id :venues)
                                           :definition {:query {:aggregation ["count"]}}}]]
    (with-rasta
      (with-dashboard-cleanup
        (->> (Metric) (every? test-automagic-analysis))))))

(expect
  (tt/with-temp* [Collection [{collection-id :id}]
                  Card [{card-id :id} {:table_id      (data/id :venues)
                                       :collection_id collection-id
                                       :dataset_query {:query {:filter [:> [:field-id (data/id :venues :price)] 10]
                                                               :source_table (data/id :venues)}
                                                       :type :query
                                                       :database (data/id)}}]]
    (with-rasta
      (with-dashboard-cleanup
        (perms/grant-collection-readwrite-permissions! (perms-group/all-users) collection-id)
        (-> card-id Card test-automagic-analysis)))))

(expect
  (tt/with-temp* [Collection [{collection-id :id}]
                  Card [{card-id :id} {:table_id      (data/id :venues)
                                       :collection_id collection-id
                                       :dataset_query {:query {:aggregation [[:count]]
                                                               :breakout [[:field-id (data/id :venues :category_id)]]
                                                               :source_table (data/id :venues)}
                                                       :type :query
                                                       :database (data/id)}}]]
    (with-rasta
      (with-dashboard-cleanup
        (-> card-id Card test-automagic-analysis)))))

(expect
  (tt/with-temp* [Collection [{collection-id :id}]
                  Card [{card-id :id} {:table_id      nil
                                       :collection_id collection-id
                                       :dataset_query {:native {:query "select * from users"}
                                                       :type :native
                                                       :database (data/id)}}]]
    (with-rasta
      (with-dashboard-cleanup
        (perms/grant-collection-readwrite-permissions! (perms-group/all-users) collection-id)
        (-> card-id Card test-automagic-analysis)))))

(expect
  (tt/with-temp* [Collection [{collection-id :id}]
                  Card [{source-id :id} {:table_id      (data/id :venues)
                                         :collection_id collection-id
                                         :dataset_query {:query    {:source_table (data/id :venues)}
                                                         :type     :query
                                                         :database (data/id)}}]
                  Card [{card-id :id} {:table_id      (data/id :venues)
                                       :collection_id collection-id
                                       :dataset_query {:query    {:filter       [:> [:field-id (data/id :venues :price)] 10]
                                                                  :source_table (str "card__" source-id)}
                                                       :type     :query
                                                       :database -1337}}]]
    (with-rasta
      (with-dashboard-cleanup
        (perms/grant-collection-readwrite-permissions! (perms-group/all-users) collection-id)
        (-> card-id Card test-automagic-analysis)))))

(expect
  (tt/with-temp* [Collection [{collection-id :id}]
                  Card [{source-id :id} {:table_id      nil
                                         :collection_id collection-id
                                         :dataset_query {:native {:query "select * from users"}
                                                         :type :native
                                                         :database (data/id)}}]
                  Card [{card-id :id} {:table_id      (data/id :venues)
                                       :collection_id collection-id
                                       :dataset_query {:query    {:filter       [:> [:field-id (data/id :venues :price)] 10]
                                                                  :source_table (str "card__" source-id)}
                                                       :type     :query
                                                       :database -1337}}]]
    (with-rasta
      (with-dashboard-cleanup
        (perms/grant-collection-readwrite-permissions! (perms-group/all-users) collection-id)
        (-> card-id Card test-automagic-analysis)))))

(expect
  (tt/with-temp* [Collection [{collection-id :id}]
                  Card [{card-id :id} {:table_id      nil
                                       :collection_id collection-id
                                       :dataset_query {:native {:query "select * from users"}
                                                       :type :native
                                                       :database (data/id)}}]]
    (with-rasta
      (with-dashboard-cleanup
        (perms/grant-collection-readwrite-permissions! (perms-group/all-users) collection-id)
        (-> card-id Card test-automagic-analysis)))))

(expect
  (tt/with-temp* [Collection [{collection-id :id}]
                  Card [{card-id :id} {:table_id      (data/id :venues)
                                       :collection_id collection-id
                                       :dataset_query {:query {:filter [:> [:field-id (data/id :venues :price)] 10]
                                                               :source_table (data/id :venues)}
                                                       :type :query
                                                       :database (data/id)}}]]
    (with-rasta
      (with-dashboard-cleanup
        (perms/grant-collection-readwrite-permissions! (perms-group/all-users) collection-id)
        (-> card-id
            Card
            (test-automagic-analysis [:= [:field-id (data/id :venues :category_id)] 2]))))))


(expect
  (tt/with-temp* [Collection [{collection-id :id}]
                  Card [{card-id :id} {:table_id      (data/id :venues)
                                       :collection_id collection-id
                                       :dataset_query {:query {:filter [:> [:field-id (data/id :venues :price)] 10]
                                                               :source_table (data/id :venues)}
                                                       :type :query
                                                       :database (data/id)}}]]
    (with-rasta
      (with-dashboard-cleanup
        (perms/grant-collection-readwrite-permissions! (perms-group/all-users) collection-id)
        (-> card-id
            Card
            (test-automagic-analysis [:= [:field-id (data/id :venues :category_id)] 2]))))))


(expect
  (with-rasta
    (with-dashboard-cleanup
      (let [q (query/adhoc-query {:query {:filter [:> [:field-id (data/id :venues :price)] 10]
                                          :source_table (data/id :venues)}
                                  :type :query
                                  :database (data/id)})]
        (test-automagic-analysis q)))))

(expect
  (with-rasta
    (with-dashboard-cleanup
      (let [q (query/adhoc-query {:query {:aggregation [[:count]]
                                          :breakout [[:field-id (data/id :venues :category_id)]]
                                          :source_table (data/id :venues)}
                                  :type :query
                                  :database (data/id)})]
        (test-automagic-analysis q)))))

(expect
  (with-rasta
    (with-dashboard-cleanup
      (let [q (query/adhoc-query {:query {:aggregation [[:count]]
                                          :breakout [[:fk-> (data/id :checkins) (data/id :venues :category_id)]]
                                          :source_table (data/id :checkins)}
                                  :type :query
                                  :database (data/id)})]
        (test-automagic-analysis q)))))

(expect
  (with-rasta
    (with-dashboard-cleanup
      (let [q (query/adhoc-query {:query {:filter [:> [:field-id (data/id :venues :price)] 10]
                                          :source_table (data/id :venues)}
                                  :type :query
                                  :database (data/id)})]
        (test-automagic-analysis q [:= [:field-id (data/id :venues :category_id)] 2])))))


;;; ------------------- /candidates -------------------

(expect
  3
  (with-rasta
    (->> (Database (data/id)) candidate-tables first :tables count)))

;; /candidates should work with unanalyzed tables
(expect
  1
  (tt/with-temp* [Database [{db-id :id}]
                  Table    [{table-id :id} {:db_id db-id}]
                  Field    [_ {:table_id table-id}]
                  Field    [_ {:table_id table-id}]]
    (with-rasta
      (with-dashboard-cleanup
        (count (candidate-tables (Database db-id)))))))

(expect
  4
  (tt/with-temp* [Database [{db-id :id}]
                  Table    [{table-id :id} {:db_id db-id}]
                  Field    [_ {:table_id table-id}]
                  Field    [_ {:table_id table-id}]]
    (with-rasta
      (with-dashboard-cleanup
        (let [database (Database db-id)]
          (db/with-call-counting [call-count]
            (candidate-tables database)
            (call-count)))))))

(expect
  {:list-like?  true
   :link-table? false
   :num-fields 2}
  (tt/with-temp* [Database [{db-id :id}]
                  Table    [{table-id :id} {:db_id db-id}]
                  Field    [_ {:table_id table-id :special_type :type/PK}]
                  Field    [_ {:table_id table-id}]]
    (with-rasta
      (with-dashboard-cleanup
        (-> (#'magic/enhance-table-stats [(Table table-id)])
            first
            :stats)))))

(expect
  {:list-like?  false
   :link-table? true
   :num-fields 3}
  (tt/with-temp* [Database [{db-id :id}]
                  Table    [{table-id :id} {:db_id db-id}]
                  Field    [_ {:table_id table-id :special_type :type/PK}]
                  Field    [_ {:table_id table-id :special_type :type/FK}]
                  Field    [_ {:table_id table-id :special_type :type/FK}]]
    (with-rasta
      (with-dashboard-cleanup
        (-> (#'magic/enhance-table-stats [(Table table-id)])
            first
            :stats)))))


;;; ------------------- Definition overloading -------------------

;; Identity
(expect
  :d1
  (-> [{:d1 {:field_type [:type/Category] :score 100}}]
      (#'magic/most-specific-definition)
      first
      key))

;; Base case: more ancestors
(expect
  :d2
  (-> [{:d1 {:field_type [:type/Category] :score 100}}
       {:d2 {:field_type [:type/State] :score 100}}]
      (#'magic/most-specific-definition)
      first
      key))

;; Break ties based on the number of additional filters
(expect
  :d3
  (-> [{:d1 {:field_type [:type/Category] :score 100}}
       {:d2 {:field_type [:type/State] :score 100}}
       {:d3 {:field_type [:type/State]
             :named      "foo"
             :score      100}}]
      (#'magic/most-specific-definition)
      first
      key))

;; Break ties on score
(expect
  :d2
  (-> [{:d1 {:field_type [:type/Category] :score 100}}
       {:d2 {:field_type [:type/State] :score 100}}
       {:d3 {:field_type [:type/State] :score 90}}]
      (#'magic/most-specific-definition)
      first
      key))

;; Number of additional filters has precedence over score
(expect
  :d3
  (-> [{:d1 {:field_type [:type/Category] :score 100}}
       {:d2 {:field_type [:type/State] :score 100}}
       {:d3 {:field_type [:type/State]
             :named      "foo"
             :score      0}}]
      (#'magic/most-specific-definition)
      first
      key))


;;; ------------------- Datetime resolution inference -------------------

(expect
  :month
  (#'magic/optimal-datetime-resolution
   {:fingerprint {:type {:type/DateTime {:earliest "2015"
                                         :latest   "2017"}}}}))

(expect
  :day
  (#'magic/optimal-datetime-resolution
   {:fingerprint {:type {:type/DateTime {:earliest "2017-01-01"
                                         :latest   "2017-03-04"}}}}))

(expect
  :year
  (#'magic/optimal-datetime-resolution
   {:fingerprint {:type {:type/DateTime {:earliest "2005"
                                         :latest   "2017"}}}}))

(expect
  :hour
  (#'magic/optimal-datetime-resolution
   {:fingerprint {:type {:type/DateTime {:earliest "2017-01-01"
                                         :latest   "2017-01-02"}}}}))

(expect
  :minute
  (#'magic/optimal-datetime-resolution
   {:fingerprint {:type {:type/DateTime {:earliest "2017-01-01T00:00:00"
                                         :latest   "2017-01-01T00:02:00"}}}}))


;;; ------------------- Datetime humanization (for chart and dashboard titles) -------------------

(let [tz                     (-> date/jvm-timezone deref ^TimeZone .getID)
      dt                     (t/from-time-zone (t/date-time 1990 9 9 12 30)
                                               (t/time-zone-for-id tz))
      unparse-with-formatter (fn [formatter dt]
                                 (t.format/unparse
                                  (t.format/formatter formatter (t/time-zone-for-id tz)) dt))]
  (expect
    [(tru "at {0}" (unparse-with-formatter "h:mm a, MMMM d, YYYY" dt))
     (tru "at {0}" (unparse-with-formatter "h a, MMMM d, YYYY" dt))
     (tru "on {0}" (unparse-with-formatter "MMMM d, YYYY" dt))
     (tru "in {0} week - {1}"
          (#'magic/pluralize (date/date-extract :week-of-year dt tz))
          (str (date/date-extract :year dt tz)))
     (tru "in {0}" (unparse-with-formatter "MMMM YYYY" dt))
     (tru "in Q{0} - {1}"
          (date/date-extract :quarter-of-year dt tz)
          (str (date/date-extract :year dt tz)))
     (unparse-with-formatter "YYYY" dt)
     (unparse-with-formatter "EEEE" dt)
     (tru "at {0}" (unparse-with-formatter "h a" dt))
     (unparse-with-formatter "MMMM" dt)
     (tru "Q{0}" (date/date-extract :quarter-of-year dt tz))
     (date/date-extract :minute-of-hour dt tz)
     (date/date-extract :day-of-month dt tz)
     (date/date-extract :week-of-year dt tz)]
    (let [dt (t.format/unparse (t.format/formatters :date-hour-minute-second) dt)]
      [(#'magic/humanize-datetime dt :minute)
       (#'magic/humanize-datetime dt :hour)
       (#'magic/humanize-datetime dt :day)
       (#'magic/humanize-datetime dt :week)
       (#'magic/humanize-datetime dt :month)
       (#'magic/humanize-datetime dt :quarter)
       (#'magic/humanize-datetime dt :year)
       (#'magic/humanize-datetime dt :day-of-week)
       (#'magic/humanize-datetime dt :hour-of-day)
       (#'magic/humanize-datetime dt :month-of-year)
       (#'magic/humanize-datetime dt :quarter-of-year)
       (#'magic/humanize-datetime dt :minute-of-hour)
       (#'magic/humanize-datetime dt :day-of-month)
       (#'magic/humanize-datetime dt :week-of-year)])))

(expect
  [(tru "{0}st" 1)
   (tru "{0}nd" 22)
   (tru "{0}rd" 303)
   (tru "{0}th" 0)
   (tru "{0}th" 8)]
  (map #'magic/pluralize [1 22 303 0 8]))

;; Make sure we have handlers for all the units available
(expect
  (every? (partial #'magic/humanize-datetime "1990-09-09T12:30:00")
          (concat (var-get #'date/date-extract-units) (var-get #'date/date-trunc-units))))<|MERGE_RESOLUTION|>--- conflicted
+++ resolved
@@ -1,13 +1,9 @@
 (ns metabase.automagic-dashboards.core-test
-<<<<<<< HEAD
-  (:require [expectations :refer :all]
-=======
   (:require [clj-time
              [core :as t]
              [format :as t.format]]
             [expectations :refer :all]
             [metabase.api.common :as api]
->>>>>>> 19b08f78
             [metabase.automagic-dashboards
              [core :refer :all :as magic]
              [rules :as rules]]
@@ -22,14 +18,9 @@
              [query :as query]
              [table :refer [Table] :as table]]
             [metabase.test.data :as data]
-<<<<<<< HEAD
             [metabase.test.automagic-dashboards :refer :all]
-=======
-            [metabase.test.data.users :as test-users]
-            [metabase.test.util :as tu]
             [metabase.util.date :as date]
             [puppetlabs.i18n.core :as i18n :refer [tru]]
->>>>>>> 19b08f78
             [toucan.db :as db]
             [toucan.util.test :as tt]))
 
@@ -74,35 +65,6 @@
 
 ;;; ------------------- `automagic-anaysis` -------------------
 
-<<<<<<< HEAD
-=======
-(defn- collect-urls
-  [dashboard]
-  (->> dashboard
-       (tree-seq (some-fn sequential? map?) identity)
-       (keep (fn [form]
-               (when (map? form)
-                 ((some-fn :url :more) form))))))
-
-(defn- valid-urls?
-  [dashboard]
-  (->> dashboard
-       collect-urls
-       (every? (fn [url]
-                 ((test-users/user->client :rasta) :get 200
-                  (format "automagic-dashboards/%s" (subs url 16)))))))
-
-(def ^:private valid-card?
-  (comp qp/expand :dataset_query))
-
-(defn- valid-dashboard?
-  [dashboard]
-  (assert (:name dashboard))
-  (assert (-> dashboard :ordered_cards count pos?))
-  (assert (valid-urls? dashboard))
-  (assert (every? valid-card? (keep :card (:ordered_cards dashboard))))
-  true)
-
 (defn- test-automagic-analysis
   ([entity] (test-automagic-analysis entity nil))
   ([entity cell-query]
@@ -111,7 +73,6 @@
    (and (valid-dashboard? (automagic-analysis entity {:cell-query cell-query :show :all}))
         (valid-dashboard? (automagic-analysis entity {:cell-query cell-query :show 1})))))
 
->>>>>>> 19b08f78
 (expect
   (with-rasta
     (with-dashboard-cleanup
