(ns metabase.driver.presto-test
  (:require [expectations :refer :all]
            [metabase.driver :as driver]
            [metabase.driver.generic-sql :as sql]
            [metabase.models.table :as table]
            [metabase.test
             [data :as data]
             [util :refer [resolve-private-vars]]]
            [metabase.test.data.datasets :as datasets]
            [toucan.db :as db])
  (:import metabase.driver.presto.PrestoDriver))

(resolve-private-vars metabase.driver.presto details->uri details->request parse-presto-results quote-name quote+combine-names rename-duplicates apply-page)

;;; HELPERS

(expect
  "http://localhost:8080/"
  (details->uri {:host "localhost", :port 8080, :ssl false} "/"))

(expect
  "https://localhost:8443/"
  (details->uri {:host "localhost", :port 8443, :ssl true} "/"))

(expect
  "http://localhost:8080/v1/statement"
  (details->uri {:host "localhost", :port 8080, :ssl false} "/v1/statement"))

(expect
  {:headers {"X-Presto-Source" "metabase"
             "X-Presto-User"   "user"}}
  (details->request {:user "user"}))

(expect
  {:headers    {"X-Presto-Source" "metabase"
                "X-Presto-User"   "user"}
   :basic-auth ["user" "test"]}
  (details->request {:user "user", :password "test"}))

(expect
  {:headers {"X-Presto-Source"    "metabase"
             "X-Presto-User"      "user"
             "X-Presto-Catalog"   "test_data"
             "X-Presto-Time-Zone" "America/Toronto"}}
  (details->request {:user "user", :catalog "test_data", :report-timezone "America/Toronto"}))

(expect
  [["2017-04-03"
    #inst "2017-04-03T14:19:17.417000000-00:00"
    #inst "2017-04-03T10:19:17.417000000-00:00"
    3.1416M
    "test"]]
  (parse-presto-results [{:type "date"} {:type "timestamp with time zone"} {:type "timestamp"} {:type "decimal(10,4)"} {:type "varchar(255)"}]
                        [["2017-04-03", "2017-04-03 10:19:17.417 America/Toronto", "2017-04-03 10:19:17.417", "3.1416", "test"]]))

(expect
  [[0, false, "", nil]]
  (parse-presto-results [{:type "integer"} {:type "boolean"} {:type "varchar(255)"} {:type "date"}]
                        [[0, false, "", nil]]))

(expect
  "\"weird.table\"\" name\""
  (quote-name "weird.table\" name"))

(expect
  "\"weird . \"\"schema\".\"weird.table\"\" name\""
  (quote+combine-names "weird . \"schema" "weird.table\" name"))

(expect
  ["name" "count" "count_2" "sum", "sum_2", "sum_3"]
  (rename-duplicates ["name" "count" "count" "sum" "sum" "sum"]))

;; DESCRIBE-DATABASE
(datasets/expect-with-engine :presto
  {:tables #{{:name "categories" :schema "default"}
             {:name "venues"     :schema "default"}
             {:name "checkins"   :schema "default"}
             {:name "users"      :schema "default"}}}
  (driver/describe-database (PrestoDriver.) (data/db)))

;; DESCRIBE-TABLE
(datasets/expect-with-engine :presto
  {:name   "venues"
   :schema "default"
   :fields #{{:name      "name",
              :base-type :type/Text}
             {:name      "latitude"
              :base-type :type/Float}
             {:name      "longitude"
              :base-type :type/Float}
             {:name      "price"
              :base-type :type/Integer}
             {:name      "category_id"
              :base-type :type/Integer}
             {:name      "id"
              :base-type :type/Integer}}}
  (driver/describe-table (PrestoDriver.) (data/db) (db/select-one 'Table :id (data/id :venues))))

<<<<<<< HEAD
;;; ANALYZE-TABLE
(datasets/expect-with-engine :presto
  {:row_count 100
   :fields    [{:id        (data/id :venues :category_id), :values    [2 3 4 5 6 7 10 11 12 13 14 15 18 19 20 29 40 43 44 46 48 49 50 58 64 67 71 74]
                :min-value 2.0,                            :max-value 74.0}
               {:id (data/id :venues :id), :min-value 1.0, :max-value 100.0}
               {:id (data/id :venues :latitude), :min-value 10.0646, :max-value 40.7794}
               {:id (data/id :venues :longitude), :min-value -165.374, :max-value -73.9533}
               {:id (data/id :venues :name), :values (db/select-one-field :values 'FieldValues, :field_id (data/id :venues :name))}
               {:id (data/id :venues :price), :values [1 2 3 4], :min-value 1.0, :max-value 4.0}]}
  (let [venues-table (db/select-one 'Table :id (data/id :venues))]
    (driver/analyze-table (PrestoDriver.) venues-table (set (mapv :id (table/fields venues-table))))))

=======
>>>>>>> c93a600c
;;; FIELD-VALUES-LAZY-SEQ
(datasets/expect-with-engine :presto
  ["Red Medicine"
   "Stout Burgers & Beers"
   "The Apple Pan"
   "Wurstküche"
   "Brite Spot Family Restaurant"]
  (take 5 (driver/field-values-lazy-seq (PrestoDriver.) (db/select-one 'Field :id (data/id :venues :name)))))

;;; TABLE-ROWS-SEQ
(datasets/expect-with-engine :presto
  [{:name "Red Medicine",                 :price 3, :category_id  4, :id 1}
   {:name "Stout Burgers & Beers",        :price 2, :category_id 11, :id 2}
   {:name "The Apple Pan",                :price 2, :category_id 11, :id 3}
   {:name "Wurstküche",                   :price 2, :category_id 29, :id 4}
   {:name "Brite Spot Family Restaurant", :price 2, :category_id 20, :id 5}]
  (for [row (take 5 (sort-by :id (driver/table-rows-seq (PrestoDriver.)
                                                        (db/select-one 'Database :id (data/id))
                                                        (db/select-one 'Table :id (data/id :venues)))))]
    (-> (dissoc row :latitude :longitude)
        (update :price int)
        (update :category_id int)
        (update :id int))))

;;; APPLY-PAGE
(expect
  {:select ["name" "id"]
   :from   [{:select   [[:default.categories.name "name"] [:default.categories.id "id"] [{:s "row_number() OVER (ORDER BY \"default\".\"categories\".\"id\" ASC)"} :__rownum__]]
             :from     [:default.categories]
             :order-by [[:default.categories.id :asc]]}]
   :where  [:> :__rownum__ 5]
   :limit  5}
  (apply-page {:select   [[:default.categories.name "name"] [:default.categories.id "id"]]
               :from     [:default.categories]
               :order-by [[:default.categories.id :asc]]}
              {:page {:page  2
                      :items 5}}))

(expect
  #"com.jcraft.jsch.JSchException:"
  (try
    (let [engine :presto
      details {:ssl false,
               :password "changeme",
               :tunnel-host "localhost",
               :tunnel-pass "BOGUS-BOGUS",
               :catalog "BOGUS"
               :host "localhost",
               :tunnel-enabled true,
               :tunnel-port 22,
               :tunnel-user "bogus"}]
      (driver/can-connect-with-details? engine details :rethrow-exceptions))
       (catch Exception e
         (.getMessage e))))<|MERGE_RESOLUTION|>--- conflicted
+++ resolved
@@ -96,22 +96,6 @@
               :base-type :type/Integer}}}
   (driver/describe-table (PrestoDriver.) (data/db) (db/select-one 'Table :id (data/id :venues))))
 
-<<<<<<< HEAD
-;;; ANALYZE-TABLE
-(datasets/expect-with-engine :presto
-  {:row_count 100
-   :fields    [{:id        (data/id :venues :category_id), :values    [2 3 4 5 6 7 10 11 12 13 14 15 18 19 20 29 40 43 44 46 48 49 50 58 64 67 71 74]
-                :min-value 2.0,                            :max-value 74.0}
-               {:id (data/id :venues :id), :min-value 1.0, :max-value 100.0}
-               {:id (data/id :venues :latitude), :min-value 10.0646, :max-value 40.7794}
-               {:id (data/id :venues :longitude), :min-value -165.374, :max-value -73.9533}
-               {:id (data/id :venues :name), :values (db/select-one-field :values 'FieldValues, :field_id (data/id :venues :name))}
-               {:id (data/id :venues :price), :values [1 2 3 4], :min-value 1.0, :max-value 4.0}]}
-  (let [venues-table (db/select-one 'Table :id (data/id :venues))]
-    (driver/analyze-table (PrestoDriver.) venues-table (set (mapv :id (table/fields venues-table))))))
-
-=======
->>>>>>> c93a600c
 ;;; FIELD-VALUES-LAZY-SEQ
 (datasets/expect-with-engine :presto
   ["Red Medicine"
