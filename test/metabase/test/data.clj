--- conflicted
+++ resolved
@@ -19,12 +19,7 @@
              [table :refer [Table]]]
             [metabase.test.data
              [dataset-definitions :as defs]
-<<<<<<< HEAD
              [interface :as tx]]
-=======
-             [datasets :refer [*driver*]]
-             [interface :as i]]
->>>>>>> 490b1f55
             [toucan.db :as db])
   (:import [metabase.test.data.interface DatabaseDefinition TableDefinition]))
 
